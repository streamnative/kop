--- conflicted
+++ resolved
@@ -16,16 +16,9 @@
 
 In the Grafana UI complete the following steps:
 
-<<<<<<< HEAD
-1.  Use the *New Dashboard* button and click *Import*.
-2.  Upload `dashboard.json` or copy and paste the contents of the file in the textbox and click *Load*.
-3.  Set the Prometheus data source and click *Import*.
+1.  Click **New Dashboard** and then click **Import**.
+2.  Upload the `dashboard.json` JSON file or copy and paste the contents of the file in the textbox and then click **Load**.
+3.  Set the Prometheus data source and click **Import**.
 4.  The dashboard will appear. 
-=======
-1. Click **New Dashboard** and then click **Import**.
-2. Upload the `dashboard.json` JSON file or copy and paste the contents of the file in the textbox and then click **Load**.
-3. Set the Prometheus data source and click **Import**.
-4. The dashboard will appear. 
->>>>>>> d7662211
 
 ![](dashboard.png)