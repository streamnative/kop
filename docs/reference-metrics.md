--- conflicted
+++ resolved
@@ -73,11 +73,8 @@
 | kop_server_MESSAGE_OUT | Counter | The consumer message out stats. <br> Available labels: *topic*, *partition*, *group*. </br> <ul><li>*topic*: the topic name to consume.</li><li>*partition*: the partition id for the topic to consume</li><li>*group*: the group id for consumer to consumer message from topic-partition</li></ul>|
 | kop_server_ENTRIES_OUT | Counter | The consumer entries out stats. <br> Available labels: *topic*, *partition*, *group*. </br> <ul><li>*topic*: the topic name to consume.</li><li>*partition*: the partition id for the topic to consume</li><li>*group*: the group id for consumer to consumer message from topic-partition</li></ul>|
 | kop_server_CONSUME_MESSAGE_CONVERSIONS | Counter | The consumer message conversions in stats. <br> Available labels: *topic*, *partition*. </br> <ul><li>*topic*: the topic name to consume.</li><li>*partition*: the partition id for the topic to consume</li></ul>|
-<<<<<<< HEAD
-=======
 | kop_server_CONSUME_MESSAGE_CONVERSIONS_TIME_NANOS | Summary | The consumer message convert latency in nanoseconds. <br> Available labels: *topic*, *partition*. </br> <ul><li>*topic*: the topic name to consume.</li><li>*partition*: the partition id for the topic to consume</li></ul>|
-| kop_server_WAITING_FETCHES_TRIGGERED | Counter | Number of fetches that have been delayed due to not enough data, and that have been unblocked because some message has been produced|
->>>>>>> b3c0fa38
+
 
 ### Kop event metrics
 
