---
id: reference-metrics
title: KoP Metrics
sidebar_label: KoP Metrics
---

<style type="text/css">
  table{
    font-size: 80%;
  }
</style>

KoP exposes the following metrics in Prometheus format. You can monitor your clusters with those metrics.

* [KoP](#KoP)

The following types of metrics are available:

- [Counter](https://prometheus.io/docs/concepts/metric_types/#counter): a cumulative metric that represents a single monotonically increasing counter. The value increases by default. You can reset the value to zero or restart your cluster.
- [Gauge](https://prometheus.io/docs/concepts/metric_types/#gauge): a metric that represents a single numerical value that can arbitrarily go up and down.
- [Histogram](https://prometheus.io/docs/concepts/metric_types/#histogram): a histogram samples observations (usually things like request durations or response sizes) and counts them in configurable buckets.
- [Summary](https://prometheus.io/docs/concepts/metric_types/#summary): similar to a histogram, a summary samples observations (usually things like request durations and response sizes). While it also provides a total count of observations and a sum of all observed values, it calculates configurable quantiles over a sliding time window.

## KoP metrics

The KoP metrics are exposed under "/metrics" at port `8000` along with Pulsar metrics. You can use a different port by configuring the `stats_server_port` system property.

### Request metrics

| Name | Type | Description |
|---|---|---|
| kop_server_ALIVE_CHANNEL_COUNT | Gauge | The number of alive request channel |
| kop_server_ACTIVE_CHANNEL_COUNT | Gauge | The number of active request channel |

### Request metrics

| Name | Type | Description |
|---|---|---|
| kop_server_REQUEST_QUEUE_SIZE | Gauge | The number of quest in kop request processing queue of total request channel. |
| kop_server_REQUEST_QUEUED_LATENCY | Summary | The requests queued latency calculated in milliseconds. <br> Available labels: *request* (ApiVersions, Metadata, Produce, FindCoordinator, ListOffsets, OffsetFetch, OffsetCommit, Fetch, JoinGroup, SyncGroup, Heartbeat, LeaveGroup, DescribeGroups, ListGroups, DeleteGroups, SaslHandshake, SaslAuthenticate, CreateTopics, InitProducerId, AddPartitionsToTxn, AddOffsetsToTxn, TxnOffsetCommit, EndTxn, WriteTxnMarkers, DescribeConfigs, DeleteTopics). </br>|
| kop_server_REQUEST_PARSE_LATENCY | Summary | The requests parse latency from byteBuf to MemoryRecords calculated in milliseconds. |
| kop_server_REQUEST_LATENCY | Summary | The requests processing total latency for all Kafka Apis. <br> Available labels: *request* (ApiVersions, Metadata, Produce, FindCoordinator, ListOffsets, OffsetFetch, OffsetCommit, Fetch, JoinGroup, SyncGroup, Heartbeat, LeaveGroup, DescribeGroups, ListGroups, DeleteGroups, SaslHandshake, SaslAuthenticate, CreateTopics, InitProducerId, AddPartitionsToTxn, AddOffsetsToTxn, TxnOffsetCommit, EndTxn, WriteTxnMarkers, DescribeConfigs, DeleteTopics). </br>|

### Response metrics

| Name | Type | Description |
|---|---|---|
| kop_server_RESPONSE_BLOCKED_TIMES | Counter | The response blocked times due to waiting for process complete |
| kop_server_RESPONSE_BLOCKED_LATENCY | Summary | The response blocked latency calculated in milliseconds|

### Producer metrics

| Name | Type | Description |
|---|---|---|
| kop_server_PRODUCE_ENCODE | Summary | The memory record encode latency |
| kop_server_MESSAGE_PUBLISH | Summary | The message publish latency to Pulsar ManagedLedger|
| kop_server_MESSAGE_QUEUED_LATENCY | Summary | The message queued latency in KoP message publish queue|
| kop_server_BYTES_IN | Counter | The producer bytes in stats. <br> Available labels: *topic*, *partition*. </br> <ul><li>*topic*: the topic name to produce.</li><li>*partition*: the partition id for the topic to produce</li></ul>|
| kop_server_MESSAGE_IN | Counter | The producer message in stats. <br> Available labels: *topic*, *partition*. </br> <ul><li>*topic*: the topic name to produce.</li><li>*partition*: the partition id for the topic to produce</li></ul>|
| kop_server_BATCH_COUNT_PER_MEMORYRECORDS | Gauge | The number of batches in each memory records|
| kop_server_PRODUCE_MESSAGE_CONVERSIONS | Counter | The producer message conversions in stats. <br> Available labels: *topic*. </br> <ul><li>*topic*: the topic name to produce.</li></ul>|

### Consumer metrics

| Name | Type | Description |
|---|---|---|
| kop_server_PREPARE_METADATA | Summary | The prepare metadata latency in milliseconds before starting fetch from Pulsar ManagedLedger |
| kop_server_TOTAL_MESSAGE_READ | Summary | The total message read latency in milliseconds in this fetch request|
| kop_server_MESSAGE_READ | Summary | The message read latency in milliseconds for one cursor read entry request|
| kop_server_FETCH_DECODE | Summary | The message decode latency in milliseconds|
<<<<<<< HEAD
| kop_server_BYTES_OUT | Counter | The consumer bytes out stats. <br> Available labels: *topic*, *partition*, *group*. </br> <ul><li>*topic*: the topic name to produce.</li><li>*partition*: the partition id for the topic to produce</li><li>*group*: the group id for consumer to consumer message from topic-partition</li></ul>|
| kop_server_MESSAGE_OUT | Counter | The consumer message out stats. <br> Available labels: *topic*, *partition*, *group*. </br> <ul><li>*topic*: the topic name to produce.</li><li>*partition*: the partition id for the topic to produce</li><li>*group*: the group id for consumer to consumer message from topic-partition</li></ul>|
| kop_server_ENTRIES_OUT | Counter | The consumer entries out stats. <br> Available labels: *topic*, *partition*, *group*. </br> <ul><li>*topic*: the topic name to produce.</li><li>*partition*: the partition id for the topic to produce</li><li>*group*: the group id for consumer to consumer message from topic-partition</li></ul>|
| kop_server_CONSUMER_MESSAGE_CONVERSIONS | Counter | The consumer message conversions in stats. <br> Available labels: *topic*. </br> <ul><li>*topic*: the topic name to consume.</li></ul>|
=======
| kop_server_BYTES_OUT | Counter | The consumer bytes out stats. <br> Available labels: *topic*, *partition*, *group*. </br> <ul><li>*topic*: the topic name to consume.</li><li>*partition*: the partition id for the topic to consume</li><li>*group*: the group id for consumer to consumer message from topic-partition</li></ul>|
| kop_server_MESSAGE_OUT | Counter | The consumer message out stats. <br> Available labels: *topic*, *partition*, *group*. </br> <ul><li>*topic*: the topic name to consume.</li><li>*partition*: the partition id for the topic to consume</li><li>*group*: the group id for consumer to consumer message from topic-partition</li></ul>|
| kop_server_ENTRIES_OUT | Counter | The consumer entries out stats. <br> Available labels: *topic*, *partition*, *group*. </br> <ul><li>*topic*: the topic name to consume.</li><li>*partition*: the partition id for the topic to consume</li><li>*group*: the group id for consumer to consumer message from topic-partition</li></ul>|
>>>>>>> 50a283e8

### Kop event metrics

| Name | Type | Description |
|---|---|---|
| kop_server_KOP_EVENT_QUEUE_SIZE | Gauge | The total number of events in KoP event processing queue. |
| kop_server_KOP_EVENT_QUEUED_LATENCY | Summary | The events queued latency calculated in milliseconds. <br> Available labels: *event* (DeleteTopicsEvent, BrokersChangeEvent, ShutdownEventThread). </br>|
| kop_server_KOP_EVENT_LATENCY | Summary | The events processing total latency for all KoP event types. <br> Available labels: *event* (DeleteTopicsEvent, BrokersChangeEvent, ShutdownEventThread). </br>|<|MERGE_RESOLUTION|>--- conflicted
+++ resolved
@@ -68,16 +68,10 @@
 | kop_server_TOTAL_MESSAGE_READ | Summary | The total message read latency in milliseconds in this fetch request|
 | kop_server_MESSAGE_READ | Summary | The message read latency in milliseconds for one cursor read entry request|
 | kop_server_FETCH_DECODE | Summary | The message decode latency in milliseconds|
-<<<<<<< HEAD
-| kop_server_BYTES_OUT | Counter | The consumer bytes out stats. <br> Available labels: *topic*, *partition*, *group*. </br> <ul><li>*topic*: the topic name to produce.</li><li>*partition*: the partition id for the topic to produce</li><li>*group*: the group id for consumer to consumer message from topic-partition</li></ul>|
-| kop_server_MESSAGE_OUT | Counter | The consumer message out stats. <br> Available labels: *topic*, *partition*, *group*. </br> <ul><li>*topic*: the topic name to produce.</li><li>*partition*: the partition id for the topic to produce</li><li>*group*: the group id for consumer to consumer message from topic-partition</li></ul>|
-| kop_server_ENTRIES_OUT | Counter | The consumer entries out stats. <br> Available labels: *topic*, *partition*, *group*. </br> <ul><li>*topic*: the topic name to produce.</li><li>*partition*: the partition id for the topic to produce</li><li>*group*: the group id for consumer to consumer message from topic-partition</li></ul>|
-| kop_server_CONSUMER_MESSAGE_CONVERSIONS | Counter | The consumer message conversions in stats. <br> Available labels: *topic*. </br> <ul><li>*topic*: the topic name to consume.</li></ul>|
-=======
 | kop_server_BYTES_OUT | Counter | The consumer bytes out stats. <br> Available labels: *topic*, *partition*, *group*. </br> <ul><li>*topic*: the topic name to consume.</li><li>*partition*: the partition id for the topic to consume</li><li>*group*: the group id for consumer to consumer message from topic-partition</li></ul>|
 | kop_server_MESSAGE_OUT | Counter | The consumer message out stats. <br> Available labels: *topic*, *partition*, *group*. </br> <ul><li>*topic*: the topic name to consume.</li><li>*partition*: the partition id for the topic to consume</li><li>*group*: the group id for consumer to consumer message from topic-partition</li></ul>|
 | kop_server_ENTRIES_OUT | Counter | The consumer entries out stats. <br> Available labels: *topic*, *partition*, *group*. </br> <ul><li>*topic*: the topic name to consume.</li><li>*partition*: the partition id for the topic to consume</li><li>*group*: the group id for consumer to consumer message from topic-partition</li></ul>|
->>>>>>> 50a283e8
+| kop_server_CONSUMER_MESSAGE_CONVERSIONS | Counter | The consumer message conversions in stats. <br> Available labels: *topic*. </br> <ul><li>*topic*: the topic name to consume.</li></ul>|
 
 ### Kop event metrics
 
