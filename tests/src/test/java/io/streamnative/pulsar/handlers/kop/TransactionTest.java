/**
 * Licensed under the Apache License, Version 2.0 (the "License");
 * you may not use this file except in compliance with the License.
 * You may obtain a copy of the License at
 *
 *     http://www.apache.org/licenses/LICENSE-2.0
 *
 * Unless required by applicable law or agreed to in writing, software
 * distributed under the License is distributed on an "AS IS" BASIS,
 * WITHOUT WARRANTIES OR CONDITIONS OF ANY KIND, either express or implied.
 * See the License for the specific language governing permissions and
 * limitations under the License.
 */
package io.streamnative.pulsar.handlers.kop;

import com.google.common.collect.Sets;
import java.time.Duration;
import java.time.temporal.ChronoUnit;
import java.util.ArrayList;
import java.util.Collections;
import java.util.HashMap;
import java.util.List;
import java.util.Map;
import java.util.Properties;
import java.util.concurrent.ExecutionException;
import java.util.concurrent.atomic.AtomicBoolean;
import java.util.concurrent.atomic.AtomicInteger;
import lombok.Cleanup;
import lombok.extern.slf4j.Slf4j;
import org.apache.kafka.clients.consumer.ConsumerConfig;
import org.apache.kafka.clients.consumer.ConsumerRecord;
import org.apache.kafka.clients.consumer.ConsumerRecords;
import org.apache.kafka.clients.consumer.KafkaConsumer;
import org.apache.kafka.clients.consumer.OffsetAndMetadata;
import org.apache.kafka.clients.producer.KafkaProducer;
import org.apache.kafka.clients.producer.ProducerConfig;
import org.apache.kafka.clients.producer.ProducerRecord;
import org.apache.kafka.common.TopicPartition;
import org.apache.kafka.common.serialization.IntegerDeserializer;
import org.apache.kafka.common.serialization.IntegerSerializer;
import org.apache.kafka.common.serialization.StringDeserializer;
import org.apache.kafka.common.serialization.StringSerializer;
import org.apache.pulsar.common.policies.data.ClusterData;
import org.apache.pulsar.common.policies.data.RetentionPolicies;
import org.apache.pulsar.common.policies.data.TenantInfo;
import org.testng.Assert;
import org.testng.annotations.AfterClass;
import org.testng.annotations.BeforeClass;
import org.testng.annotations.Test;

/**
 * Transaction test.
 */
@Slf4j
public class TransactionTest extends KopProtocolHandlerTestBase {

    @BeforeClass
    @Override
    protected void setup() throws Exception {
        this.conf.setEnableTransactionCoordinator(true);
        super.internalSetup();
        log.info("success internal setup");

        if (!admin.clusters().getClusters().contains(configClusterName)) {
            // so that clients can test short names
            admin.clusters().createCluster(configClusterName,
                    new ClusterData("http://127.0.0.1:" + brokerWebservicePort));
        } else {
            admin.clusters().updateCluster(configClusterName,
                    new ClusterData("http://127.0.0.1:" + brokerWebservicePort));
        }

        if (!admin.tenants().getTenants().contains("public")) {
            admin.tenants().createTenant("public",
                    new TenantInfo(Sets.newHashSet("appid1", "appid2"), Sets.newHashSet("test")));
        } else {
            admin.tenants().updateTenant("public",
                    new TenantInfo(Sets.newHashSet("appid1", "appid2"), Sets.newHashSet("test")));
        }
        if (!admin.namespaces().getNamespaces("public").contains("public/default")) {
            admin.namespaces().createNamespace("public/default");
            admin.namespaces().setNamespaceReplicationClusters("public/default", Sets.newHashSet("test"));
            admin.namespaces().setRetention("public/default",
                    new RetentionPolicies(60, 1000));
        }
        if (!admin.namespaces().getNamespaces("public").contains("public/__kafka")) {
            admin.namespaces().createNamespace("public/__kafka");
            admin.namespaces().setNamespaceReplicationClusters("public/__kafka", Sets.newHashSet("test"));
            admin.namespaces().setRetention("public/__kafka",
                    new RetentionPolicies(-1, -1));
        }
    }

    @AfterClass
    @Override
    protected void cleanup() throws Exception {
        super.internalCleanup();
    }

    @Test(timeOut = 1000 * 10)
    public void readCommittedTest() throws Exception {
        basicProduceAndConsumeTest("read-committed-test", "txn-11", "read_committed");
    }

    @Test(timeOut = 1000 * 10)
    public void readUncommittedTest() throws Exception {
        basicProduceAndConsumeTest("read-uncommitted-test", "txn-12", "read_uncommitted");
    }

    public void basicProduceAndConsumeTest(String topicName,
                                           String transactionalId,
                                           String isolation) throws Exception {
        String kafkaServer = "localhost:" + getKafkaBrokerPort();

        Properties producerProps = new Properties();
        producerProps.put(ProducerConfig.BOOTSTRAP_SERVERS_CONFIG, kafkaServer);
        producerProps.put(ProducerConfig.KEY_SERIALIZER_CLASS_CONFIG, IntegerSerializer.class.getName());
        producerProps.put(ProducerConfig.VALUE_SERIALIZER_CLASS_CONFIG, StringSerializer.class.getName());
        producerProps.put(ProducerConfig.REQUEST_TIMEOUT_MS_CONFIG, 1000 * 10);
        producerProps.put(ProducerConfig.TRANSACTIONAL_ID_CONFIG, transactionalId);

        @Cleanup
        KafkaProducer<Integer, String> producer = new KafkaProducer<>(producerProps);

        producer.initTransactions();

        int totalTxnCount = 10;
        int messageCountPerTxn = 10;

        String lastMessage = "";
        for (int txnIndex = 0; txnIndex < totalTxnCount; txnIndex++) {
            producer.beginTransaction();

            String contentBase;
            if (txnIndex % 2 != 0) {
                contentBase = "commit msg txnIndex %s messageIndex %s";
            } else {
                contentBase = "abort msg txnIndex %s messageIndex %s";
            }

            for (int messageIndex = 0; messageIndex < messageCountPerTxn; messageIndex++) {
                String msgContent = String.format(contentBase, txnIndex, messageIndex);
                log.info("send txn message {}", msgContent);
                lastMessage = msgContent;
                producer.send(new ProducerRecord<>(topicName, messageIndex, msgContent)).get();
            }

            if (txnIndex % 2 != 0) {
                producer.commitTransaction();
            } else {
                producer.abortTransaction();
            }
        }

        consumeTxnMessage(topicName, totalTxnCount * messageCountPerTxn, lastMessage, isolation);
    }

    private void consumeTxnMessage(String topicName,
                                   int totalMessageCount,
                                   String lastMessage,
                                   String isolation) throws InterruptedException {
        String kafkaServer = "localhost:" + getKafkaBrokerPort();

        Properties consumerProps = new Properties();
        consumerProps.put(ConsumerConfig.BOOTSTRAP_SERVERS_CONFIG, kafkaServer);
        consumerProps.put(ConsumerConfig.KEY_DESERIALIZER_CLASS_CONFIG, IntegerDeserializer.class.getName());
        consumerProps.put(ConsumerConfig.VALUE_DESERIALIZER_CLASS_CONFIG, StringDeserializer.class.getName());
        consumerProps.put(ConsumerConfig.REQUEST_TIMEOUT_MS_CONFIG, 1000 * 10);
        consumerProps.put(ConsumerConfig.GROUP_ID_CONFIG, "consumer-test");
        consumerProps.put(ConsumerConfig.AUTO_OFFSET_RESET_CONFIG, "earliest");
        consumerProps.put(ConsumerConfig.ISOLATION_LEVEL_CONFIG, isolation);

        @Cleanup
        KafkaConsumer<Integer, String> consumer = new KafkaConsumer<>(consumerProps);
        consumer.subscribe(Collections.singleton(topicName));

        log.info("the last message is: {}", lastMessage);
        AtomicInteger receiveCount = new AtomicInteger(0);
        while (true) {
            ConsumerRecords<Integer, String> consumerRecords =
                    consumer.poll(Duration.of(100, ChronoUnit.MILLIS));

            boolean readFinish = false;
            for (ConsumerRecord<Integer, String> record : consumerRecords) {
                log.info("Fetch for receive record offset: {}, key: {}, value: {}",
                        record.offset(), record.key(), record.value());
                receiveCount.incrementAndGet();
                if (lastMessage.equalsIgnoreCase(record.value())) {
                    log.info("receive the last message");
                    readFinish = true;
                }
            }

            if (readFinish) {
                log.info("Fetch for read finish.");
                break;
            }
        }
        log.info("Fetch for receive message finish. isolation: {}, receive count: {}", isolation, receiveCount.get());

        if (isolation.equals("read_committed")) {
            Assert.assertEquals(receiveCount.get(), totalMessageCount / 2);
        } else {
            Assert.assertEquals(receiveCount.get(), totalMessageCount);
        }
        log.info("Fetch for finish consume messages. isolation: {}", isolation);
    }

    @Test(timeOut = 1000 * 15)
    public void offsetCommitTest() throws Exception {
        txnOffsetTest("txn-offset-commit-test", 10, true);
    }

    @Test(timeOut = 1000 * 10)
    public void offsetAbortTest() throws Exception {
        txnOffsetTest("txn-offset-abort-test", 10, false);
    }

    public void txnOffsetTest(String topic, int messageCnt, boolean isCommit) throws Exception {
        String kafkaServer = "localhost:" + getKafkaBrokerPort();
        String groupId = "my-group-id";

        List<String> sendMsgs = prepareData(topic, kafkaServer, "first send message - ", messageCnt);

        // producer
        Properties producerProps = new Properties();
        producerProps.put(ProducerConfig.BOOTSTRAP_SERVERS_CONFIG, kafkaServer);
        producerProps.put(ProducerConfig.KEY_SERIALIZER_CLASS_CONFIG, IntegerSerializer.class.getName());
        producerProps.put(ProducerConfig.VALUE_SERIALIZER_CLASS_CONFIG, StringSerializer.class.getName());
        producerProps.put(ProducerConfig.REQUEST_TIMEOUT_MS_CONFIG, 1000 * 10);
        producerProps.put(ProducerConfig.TRANSACTIONAL_ID_CONFIG, "12");
        @Cleanup
        KafkaProducer<Integer, String> producer = new KafkaProducer<>(producerProps);

        // consumer
        Properties consumeProps = new Properties();
        consumeProps.put(ConsumerConfig.BOOTSTRAP_SERVERS_CONFIG, kafkaServer);
        consumeProps.put(ConsumerConfig.KEY_DESERIALIZER_CLASS_CONFIG, IntegerDeserializer.class.getName());
        consumeProps.put(ConsumerConfig.VALUE_DESERIALIZER_CLASS_CONFIG, StringDeserializer.class.getName());
        consumeProps.put(ConsumerConfig.GROUP_ID_CONFIG, groupId);
        consumeProps.put(ConsumerConfig.AUTO_OFFSET_RESET_CONFIG, "earliest");
        @Cleanup
        KafkaConsumer<Integer, String> consumer = new KafkaConsumer<>(consumeProps);
        consumer.subscribe(Collections.singleton(topic));

        producer.initTransactions();
        producer.beginTransaction();

        Map<TopicPartition, OffsetAndMetadata> offsets = new HashMap<>();

        AtomicInteger msgCnt = new AtomicInteger(messageCnt);

        while (msgCnt.get() > 0) {
            ConsumerRecords<Integer, String> records = consumer.poll(Duration.of(1000, ChronoUnit.MILLIS));
            for (ConsumerRecord<Integer, String> record : records) {
                log.info("receive message (first) - {}", record.value());
                Assert.assertEquals(sendMsgs.get(messageCnt - msgCnt.get()), record.value());
                msgCnt.decrementAndGet();
                offsets.put(
                        new TopicPartition(record.topic(), record.partition()),
                        new OffsetAndMetadata(record.offset() + 1));
            }
        }
        producer.sendOffsetsToTransaction(offsets, groupId);

        if (isCommit) {
            producer.commitTransaction();
<<<<<<< HEAD
            waitForTxnMarker(offsets, consumer);
=======
            waitForTxnMarkerWriteComplete(offsets, consumer);
>>>>>>> 6304dcea
        } else {
            producer.abortTransaction();
        }

        resetToLastCommittedPositions(consumer);

        msgCnt = new AtomicInteger(messageCnt);
        while (msgCnt.get() > 0) {
            ConsumerRecords<Integer, String> records = consumer.poll(Duration.of(1000, ChronoUnit.MILLIS));
            if (isCommit) {
                if (records.isEmpty()) {
                    msgCnt.decrementAndGet();
                } else {
                    Assert.fail("The transaction was committed, the consumer shouldn't receive any more messages.");
                }
            } else {
                for (ConsumerRecord<Integer, String> record : records) {
                    log.info("receive message (second) - {}", record.value());
                    Assert.assertEquals(sendMsgs.get(messageCnt - msgCnt.get()), record.value());
                    msgCnt.decrementAndGet();
                }
            }
        }
    }

    private List<String> prepareData(String sourceTopicName,
                                     String kafkaServer,
                                     String messageContent,
                                     int messageCount) throws ExecutionException, InterruptedException {
        // producer
        Properties producerProps = new Properties();
        producerProps.put(ProducerConfig.BOOTSTRAP_SERVERS_CONFIG, kafkaServer);
        producerProps.put(ProducerConfig.KEY_SERIALIZER_CLASS_CONFIG, IntegerSerializer.class.getName());
        producerProps.put(ProducerConfig.VALUE_SERIALIZER_CLASS_CONFIG, StringSerializer.class.getName());
        producerProps.put(ProducerConfig.REQUEST_TIMEOUT_MS_CONFIG, 1000 * 10);

        KafkaProducer<Integer, String> producer = new KafkaProducer<>(producerProps);

        List<String> sendMsgs = new ArrayList<>();
        for (int i = 0; i < messageCount; i++) {
            String msg = messageContent + i;
            sendMsgs.add(msg);
            producer.send(new ProducerRecord<>(sourceTopicName, i, msg)).get();
        }
        return sendMsgs;
    }

<<<<<<< HEAD
    private void waitForTxnMarker(Map<TopicPartition, OffsetAndMetadata> offsets,
=======
    private void waitForTxnMarkerWriteComplete(Map<TopicPartition, OffsetAndMetadata> offsets,
>>>>>>> 6304dcea
                                  KafkaConsumer<Integer, String> consumer) throws InterruptedException {
        AtomicBoolean flag = new AtomicBoolean();
        for (int i = 0; i < 5; i++) {
            flag.set(true);
            consumer.assignment().forEach(tp -> {
                OffsetAndMetadata offsetAndMetadata = consumer.committed(tp);
                if (offsetAndMetadata == null || !offsetAndMetadata.equals(offsets.get(tp))) {
                    flag.set(false);
                }
            });
            if (flag.get()) {
                break;
            }
            Thread.sleep(200);
        }
        if (!flag.get()) {
            Assert.fail("The txn markers are not wrote.");
        }
    }

    private static void resetToLastCommittedPositions(KafkaConsumer<Integer, String> consumer) {
        consumer.assignment().forEach(tp -> {
            OffsetAndMetadata offsetAndMetadata = consumer.committed(tp);
            if (offsetAndMetadata != null) {
                consumer.seek(tp, offsetAndMetadata.offset());
            } else {
                consumer.seekToBeginning(Collections.singleton(tp));
            }
        });
    }

}<|MERGE_RESOLUTION|>--- conflicted
+++ resolved
@@ -265,11 +265,7 @@
 
         if (isCommit) {
             producer.commitTransaction();
-<<<<<<< HEAD
-            waitForTxnMarker(offsets, consumer);
-=======
             waitForTxnMarkerWriteComplete(offsets, consumer);
->>>>>>> 6304dcea
         } else {
             producer.abortTransaction();
         }
@@ -317,11 +313,7 @@
         return sendMsgs;
     }
 
-<<<<<<< HEAD
-    private void waitForTxnMarker(Map<TopicPartition, OffsetAndMetadata> offsets,
-=======
     private void waitForTxnMarkerWriteComplete(Map<TopicPartition, OffsetAndMetadata> offsets,
->>>>>>> 6304dcea
                                   KafkaConsumer<Integer, String> consumer) throws InterruptedException {
         AtomicBoolean flag = new AtomicBoolean();
         for (int i = 0; i < 5; i++) {
