--- conflicted
+++ resolved
@@ -133,7 +133,6 @@
         otherGroupId = "otherGroupId";
         offsetConfig.offsetsTopicNumPartitions(4);
         groupMetadataManager = spy(new GroupMetadataManager(
-<<<<<<< HEAD
             conf.getKafkaMetadataTenant(),
             offsetConfig,
             producerBuilder,
@@ -145,19 +144,6 @@
                     return groupPartitionId;
                 } else {
                     return otherGroupPartitionId;
-=======
-                offsetConfig,
-                producerBuilder,
-                readerBuilder,
-                scheduler,
-                timer.time(),
-                id -> {
-                    if (groupId.equals(id) || id.isEmpty()) {
-                        return groupPartitionId;
-                    } else {
-                        return otherGroupPartitionId;
-                    }
->>>>>>> e3b129c8
                 }
         ));
 
@@ -177,20 +163,12 @@
                         .build();
 
         groupCoordinator = new GroupCoordinator(
-<<<<<<< HEAD
             tenant,
             groupConfig,
             groupMetadataManager,
             heartbeatPurgatory,
             joinPurgatory,
             timer.time()
-=======
-                groupConfig,
-                groupMetadataManager,
-                heartbeatPurgatory,
-                joinPurgatory,
-                timer.time()
->>>>>>> e3b129c8
         );
 
         // start the group coordinator
