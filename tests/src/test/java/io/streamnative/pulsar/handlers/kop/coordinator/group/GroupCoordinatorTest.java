--- conflicted
+++ resolved
@@ -133,20 +133,7 @@
         otherGroupId = "otherGroupId";
         offsetConfig.offsetsTopicNumPartitions(4);
         groupMetadataManager = spy(new GroupMetadataManager(
-<<<<<<< HEAD
-            conf.getKafkaMetadataTenant(),
-            offsetConfig,
-            producerBuilder,
-            readerBuilder,
-            scheduler,
-            timer.time(),
-            id -> {
-                if (groupId.equals(id) || id.isEmpty()) {
-                    return groupPartitionId;
-                } else {
-                    return otherGroupPartitionId;
-                }
-=======
+                conf.getKafkaMetadataTenant(),
                 offsetConfig,
                 producerBuilder,
                 readerBuilder,
@@ -160,7 +147,6 @@
                     }
                 },
             "public/default"
->>>>>>> 7a112876
         ));
 
         assertNotEquals(groupPartitionId, otherGroupPartitionId);
