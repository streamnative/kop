name: kop unit test

on:
  pull_request:
    branches:
      - master
    paths:
      - '.github/workflows/**'
      - 'src/**'
  push:
    branches:
      - master
    paths:
      - '.github/workflows/**'
      - 'src/**'

jobs:
  build:

    runs-on: ubuntu-latest

    steps:
    - uses: actions/checkout@v1
    - name: Set up JDK 1.8
      uses: actions/setup-java@v1
      with:
        java-version: 1.8

    - name: Build with Maven skipTests
      run: mvn clean install -DskipTests

    - name: test after build
      run: mvn test -DfailIfNoTests=false '-Dtest=!KafkaIntegrationTest,!DistributedClusterTest'

<<<<<<< HEAD
    - name: KafkaIntegrationTest
      run: mvn test '-Dtest=KafkaIntegrationTest'

    - name: DistributedClusterTest
      run: mvn test '-Dtest=DistributedClusterTest'
=======
    - name: DistributedClusterTest
      run: mvn test '-Dtest=DistributedClusterTest' -pl tests
>>>>>>> 8e966287

    - name: package surefire artifacts
      if: failure()
      run: |
        rm -rf artifacts
        mkdir artifacts
        find . -type d -name "*surefire*" -exec cp --parents -R {} artifacts/ \;
        zip -r artifacts.zip artifacts

    - uses: actions/upload-artifact@master
      name: upload surefire-artifacts
      if: failure()
      with:
        name: surefire-artifacts
        path: artifacts.zip<|MERGE_RESOLUTION|>--- conflicted
+++ resolved
@@ -32,16 +32,11 @@
     - name: test after build
       run: mvn test -DfailIfNoTests=false '-Dtest=!KafkaIntegrationTest,!DistributedClusterTest'
 
-<<<<<<< HEAD
     - name: KafkaIntegrationTest
-      run: mvn test '-Dtest=KafkaIntegrationTest'
+      run: mvn test '-Dtest=KafkaIntegrationTest' -pl tests
 
     - name: DistributedClusterTest
-      run: mvn test '-Dtest=DistributedClusterTest'
-=======
-    - name: DistributedClusterTest
       run: mvn test '-Dtest=DistributedClusterTest' -pl tests
->>>>>>> 8e966287
 
     - name: package surefire artifacts
       if: failure()
