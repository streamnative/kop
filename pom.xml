<?xml version="1.0" encoding="UTF-8"?>
<!--

    Licensed under the Apache License, Version 2.0 (the "License");
    you may not use this file except in compliance with the License.
    You may obtain a copy of the License at

        http://www.apache.org/licenses/LICENSE-2.0

    Unless required by applicable law or agreed to in writing, software
    distributed under the License is distributed on an "AS IS" BASIS,
    WITHOUT WARRANTIES OR CONDITIONS OF ANY KIND, either express or implied.
    See the License for the specific language governing permissions and
    limitations under the License.

-->
<project xmlns="http://maven.apache.org/POM/4.0.0"
         xmlns:xsi="http://www.w3.org/2001/XMLSchema-instance"
         xsi:schemaLocation="http://maven.apache.org/POM/4.0.0 http://maven.apache.org/xsd/maven-4.0.0.xsd">
  <modelVersion>4.0.0</modelVersion>

  <groupId>io.streamnative</groupId>
  <artifactId>kop</artifactId>
  <version>0.0.1-SNAPSHOT</version>


  <properties>
    <javac.target>1.8</javac.target>
    <redirectTestOutputToFile>true</redirectTestOutputToFile>

    <!-- dependencies -->
    <commons-lang3.version>3.4</commons-lang3.version>
    <guava.version>21.0</guava.version>
    <grpc.version>1.18.0</grpc.version>
    <jackson.version>2.9.8</jackson.version>
    <jcommander.version>1.48</jcommander.version>
    <kafka.version>2.0.0</kafka.version>
    <log4j2.version>2.10.0</log4j2.version>
    <lombok.version>1.18.4</lombok.version>
    <mockito.version>2.22.0</mockito.version>
    <netty.version>4.1.32.Final</netty.version>
<<<<<<< HEAD
    <pulsar.version>2.5.0-ef274bbb8</pulsar.version>
    <scala.binary.version>2.11</scala.binary.version>
    <scala.version>2.11.12</scala.version>
=======
    <pulsar.version>2.5.0-2cc34afc0</pulsar.version>
>>>>>>> b919137b
    <slf4j.version>1.7.25</slf4j.version>
    <spotbugs-annotations.version>3.1.8</spotbugs-annotations.version>
    <testcontainers.version>1.11.2</testcontainers.version>
    <testng.version>6.14.3</testng.version>
    <!-- plugin dependencies -->
    <dockerfile-maven.version>1.4.9</dockerfile-maven.version>
    <license-maven-plugin.version>3.0.rc1</license-maven-plugin.version>
    <maven-checkstyle-plugin.version>3.0.0</maven-checkstyle-plugin.version>
    <maven-compiler-plugin.version>3.8.0</maven-compiler-plugin.version>
    <maven-surefire-plugin.version>3.0.0-M1</maven-surefire-plugin.version>
    <os-maven-plugin.version>1.4.1.Final</os-maven-plugin.version>
    <puppycrawl.checkstyle.version>6.19</puppycrawl.checkstyle.version>
    <scala-maven-plugin.version>4.0.2</scala-maven-plugin.version>
    <spotbugs-maven-plugin.version>3.1.8</spotbugs-maven-plugin.version>
  </properties>

  <!-- dependency definitions -->
  <dependencyManagement>
    <dependencies>
      <!-- provided dependencies -->
      <dependency>
        <groupId>com.github.spotbugs</groupId>
        <artifactId>spotbugs-annotations</artifactId>
        <version>${spotbugs-annotations.version}</version>
      </dependency>
    </dependencies>
  </dependencyManagement>

  <dependencies>
    <!-- provided dependencies (available at compilation and test classpths and *NOT* packaged) -->
    <dependency>
      <groupId>com.github.spotbugs</groupId>
      <artifactId>spotbugs-annotations</artifactId>
      <scope>provided</scope>
    </dependency>

    <dependency>
      <groupId>io.grpc</groupId>
      <artifactId>grpc-core</artifactId>
      <version>${grpc.version}</version>
    </dependency>

    <dependency>
      <groupId>org.apache.pulsar</groupId>
      <artifactId>pulsar-proxy</artifactId>
      <version>${pulsar.version}</version>
      <exclusions>
        <exclusion>
          <groupId>io.grpc</groupId>
          <artifactId>grpc-core</artifactId>
        </exclusion>
      </exclusions>
    </dependency>

    <dependency>
      <groupId>org.scala-lang</groupId>
      <artifactId>scala-library</artifactId>
      <version>${scala.version}</version>
    </dependency>

    <dependency>
      <groupId>org.apache.pulsar</groupId>
      <artifactId>pulsar-websocket</artifactId>
      <version>${pulsar.version}</version>
    </dependency>

    <dependency>
      <groupId>org.apache.pulsar</groupId>
      <artifactId>pulsar-broker</artifactId>
      <version>${pulsar.version}</version>
    </dependency>

    <dependency>
      <groupId>org.apache.pulsar</groupId>
      <artifactId>pulsar-broker-common</artifactId>
      <version>${pulsar.version}</version>
    </dependency>

    <dependency>
      <groupId>org.apache.pulsar</groupId>
      <artifactId>pulsar-client-original</artifactId>
      <version>${pulsar.version}</version>
    </dependency>

    <dependency>
      <groupId>org.apache.pulsar</groupId>
      <artifactId>pulsar-client-admin-original</artifactId>
      <version>${pulsar.version}</version>
    </dependency>

    <dependency>
      <groupId>io.netty</groupId>
      <artifactId>netty-all</artifactId>
      <version>${netty.version}</version>
    </dependency>

    <dependency>
      <groupId>com.google.guava</groupId>
      <artifactId>guava</artifactId>
      <version>${guava.version}</version>
    </dependency>

    <dependency>
      <groupId>org.slf4j</groupId>
      <artifactId>slf4j-api</artifactId>
      <version>${slf4j.version}</version>
    </dependency>

    <dependency>
      <groupId>org.projectlombok</groupId>
      <artifactId>lombok</artifactId>
      <version>${lombok.version}</version>
    </dependency>

    <dependency>
      <groupId>org.apache.logging.log4j</groupId>
      <artifactId>log4j-core</artifactId>
      <version>${log4j2.version}</version>
    </dependency>

    <dependency>
      <groupId>org.apache.logging.log4j</groupId>
      <artifactId>log4j-slf4j-impl</artifactId>
      <version>${log4j2.version}</version>
    </dependency>

    <dependency>
      <groupId>com.fasterxml.jackson.core</groupId>
      <artifactId>jackson-databind</artifactId>
      <version>${jackson.version}</version>
    </dependency>

    <dependency>
      <groupId>com.fasterxml.jackson.dataformat</groupId>
      <artifactId>jackson-dataformat-yaml</artifactId>
      <version>${jackson.version}</version>
    </dependency>

    <dependency>
      <groupId>org.apache.kafka</groupId>
      <artifactId>kafka-clients</artifactId>
      <version>${kafka.version}</version>
    </dependency>

    <dependency>
      <groupId>com.beust</groupId>
      <artifactId>jcommander</artifactId>
      <version>${jcommander.version}</version>
    </dependency>

    <dependency>
      <groupId>org.apache.commons</groupId>
      <artifactId>commons-lang3</artifactId>
      <version>${commons-lang3.version}</version>
    </dependency>

    <dependency>
      <groupId>org.testng</groupId>
      <artifactId>testng</artifactId>
      <version>${testng.version}</version>
      <scope>test</scope>
    </dependency>

    <dependency>
      <groupId>org.mockito</groupId>
      <artifactId>mockito-core</artifactId>
      <version>${mockito.version}</version>
      <scope>test</scope>
    </dependency>

    <dependency>
      <groupId>org.apache.pulsar</groupId>
      <artifactId>pulsar-broker</artifactId>
      <version>${pulsar.version}</version>
      <type>test-jar</type>
      <scope>test</scope>
    </dependency>

    <dependency>
      <groupId>org.apache.pulsar</groupId>
      <artifactId>managed-ledger-original</artifactId>
      <version>${pulsar.version}</version>
      <type>test-jar</type>
      <scope>test</scope>
    </dependency>


  </dependencies>

  <build>
    <pluginManagement>
      <plugins>
        <plugin>
          <groupId>org.apache.maven.plugins</groupId>
          <artifactId>maven-checkstyle-plugin</artifactId>
          <version>${maven-checkstyle-plugin.version}</version>
          <dependencies>
            <dependency>
              <groupId>com.puppycrawl.tools</groupId>
              <artifactId>checkstyle</artifactId>
              <version>${puppycrawl.checkstyle.version}</version>
            </dependency>
          </dependencies>
          <configuration>
            <configLocation>src/resources/streamnative/checkstyle.xml</configLocation>
            <suppressionsLocation>src/resources/streamnative/suppressions.xml</suppressionsLocation>
            <encoding>UTF-8</encoding>
            <consoleOutput>true</consoleOutput>
            <failOnViolation>true</failOnViolation>
            <includeResources>false</includeResources>
            <includeTestSourceDirectory>true</includeTestSourceDirectory>
          </configuration>
          <executions>
            <execution>
              <id>checkstyle</id>
              <phase>validate</phase>
              <goals>
                <goal>check</goal>
              </goals>
            </execution>
          </executions>
        </plugin>
      </plugins>
    </pluginManagement>
    <plugins>
      <plugin>
        <groupId>com.github.spotbugs</groupId>
        <artifactId>spotbugs-maven-plugin</artifactId>
        <version>${spotbugs-maven-plugin.version}</version>
        <configuration>
          <excludeFilterFile>${session.executionRootDirectory}/src/resources/streamnative/findbugsExclude.xml</excludeFilterFile>
        </configuration>
      </plugin>
      <plugin>
        <artifactId>maven-compiler-plugin</artifactId>
        <version>${maven-compiler-plugin.version}</version>
        <configuration>
          <source>${javac.target}</source>
          <target>${javac.target}</target>
          <compilerArgs>
            <!--
            <compilerArg>-Werror</compilerArg>
            -->
            <compilerArg>-Xlint:deprecation</compilerArg>
            <compilerArg>-Xlint:unchecked</compilerArg>
            <!-- https://issues.apache.org/jira/browse/MCOMPILER-205 -->
            <compilerArg>-Xpkginfo:always</compilerArg>
          </compilerArgs>
        </configuration>
      </plugin>

      <plugin>
        <artifactId>maven-surefire-plugin</artifactId>
        <version>${maven-surefire-plugin.version}</version>
        <configuration>
          <argLine> -Xmx2G
            -Dpulsar.allocator.pooled=false
            -Dpulsar.allocator.leak_detection=Advanced
            -Dlog4j.configurationFile="log4j2.xml"
          </argLine>
          <reuseForks>false</reuseForks>
          <forkCount>1</forkCount>
          <redirectTestOutputToFile>${redirectTestOutputToFile}</redirectTestOutputToFile>
          <trimStackTrace>false</trimStackTrace>
        </configuration>
      </plugin>
      <plugin>
        <groupId>com.mycila</groupId>
        <artifactId>license-maven-plugin</artifactId>
        <version>${license-maven-plugin.version}</version>
        <configuration>
          <header>src/resources/license.template</header>

          <excludes>
            <exclude>LICENSE</exclude>
            <exclude>NOTICE</exclude>
            <exclude>Jenkinsfile</exclude>
            <exclude>src/resources/license.template</exclude>
            <exclude>**/build/**</exclude>
            <exclude>**/ahc.properties</exclude>
            <exclude>**/.idea/**</exclude>
            <exclude>**/.github/**</exclude>
          </excludes>
          <mapping>
            <proto>JAVADOC_STYLE</proto>
            <go>DOUBLESLASH_STYLE</go>
            <conf>SCRIPT_STYLE</conf>
            <ini>SCRIPT_STYLE</ini>
            <yaml>SCRIPT_STYLE</yaml>
            <tf>SCRIPT_STYLE</tf>
            <cfg>SCRIPT_STYLE</cfg>
            <Makefile>SCRIPT_STYLE</Makefile>
            <service>SCRIPT_STYLE</service>
            <cc>JAVADOC_STYLE</cc>
            <md>XML_STYLE</md>
            <txt>SCRIPT_STYLE</txt>
            <scss>JAVADOC_STYLE</scss>
            <Doxyfile>SCRIPT_STYLE</Doxyfile>
            <tfvars>SCRIPT_STYLE</tfvars>
            <kop>SCRIPT_STYLE</kop>
          </mapping>
        </configuration>
      </plugin>
      <!-- scala plugins -->
      <plugin>
        <groupId>net.alchim31.maven</groupId>
        <artifactId>scala-maven-plugin</artifactId>
        <version>${scala-maven-plugin.version}</version>
        <executions>
          <execution>
            <id>eclipse-add-source</id>
            <goals>
              <goal>add-source</goal>
            </goals>
          </execution>
          <execution>
            <id>scala-compile-first</id>
            <goals>
              <goal>compile</goal>
            </goals>
          </execution>
          <execution>
            <id>scala-test-compile-first</id>
            <goals>
              <goal>testCompile</goal>
            </goals>
          </execution>
        </executions>
        <configuration>
          <scalaVersion>${scala.binary.version}</scalaVersion>
          <recompileMode>all</recompileMode>
          <args>
            <arg>-unchecked</arg>
            <arg>-deprecation</arg>
            <arg>-feature</arg>
            <arg>-explaintypes</arg>
            <arg>-Yno-adapted-args</arg>
          </args>
          <jvmArgs>
            <jvmArg>-Xms1024m</jvmArg>
            <jvmArg>-Xmx1024m</jvmArg>
          </jvmArgs>
          <javacArgs>
            <javacArg>-source</javacArg>
            <javacArg>${javac.target}</javacArg>
            <javacArg>-target</javacArg>
            <javacArg>${javac.target}</javacArg>
            <javacArg>-Xlint:all,-serial,-path,-try</javacArg>
          </javacArgs>
        </configuration>
      </plugin>
    </plugins>
  </build>

  <repositories>
    <repository>
      <id>bintray-streamnative-maven</id>
      <name>bintray</name>
      <url>https://dl.bintray.com/streamnative/maven</url>
    </repository>

    <repository>
      <id>central</id>
      <layout>default</layout>
      <url>https://repo1.maven.org/maven2</url>
    </repository>

    <repository>
      <snapshots>
        <enabled>false</enabled>
      </snapshots>
      <id>bintray-yahoo-maven</id>
      <name>bintray</name>
      <url>https://yahoo.bintray.com/maven</url>
    </repository>
  </repositories>


</project><|MERGE_RESOLUTION|>--- conflicted
+++ resolved
@@ -39,13 +39,7 @@
     <lombok.version>1.18.4</lombok.version>
     <mockito.version>2.22.0</mockito.version>
     <netty.version>4.1.32.Final</netty.version>
-<<<<<<< HEAD
     <pulsar.version>2.5.0-ef274bbb8</pulsar.version>
-    <scala.binary.version>2.11</scala.binary.version>
-    <scala.version>2.11.12</scala.version>
-=======
-    <pulsar.version>2.5.0-2cc34afc0</pulsar.version>
->>>>>>> b919137b
     <slf4j.version>1.7.25</slf4j.version>
     <spotbugs-annotations.version>3.1.8</spotbugs-annotations.version>
     <testcontainers.version>1.11.2</testcontainers.version>
@@ -58,7 +52,6 @@
     <maven-surefire-plugin.version>3.0.0-M1</maven-surefire-plugin.version>
     <os-maven-plugin.version>1.4.1.Final</os-maven-plugin.version>
     <puppycrawl.checkstyle.version>6.19</puppycrawl.checkstyle.version>
-    <scala-maven-plugin.version>4.0.2</scala-maven-plugin.version>
     <spotbugs-maven-plugin.version>3.1.8</spotbugs-maven-plugin.version>
   </properties>
 
@@ -98,12 +91,6 @@
           <artifactId>grpc-core</artifactId>
         </exclusion>
       </exclusions>
-    </dependency>
-
-    <dependency>
-      <groupId>org.scala-lang</groupId>
-      <artifactId>scala-library</artifactId>
-      <version>${scala.version}</version>
     </dependency>
 
     <dependency>
@@ -349,54 +336,6 @@
           </mapping>
         </configuration>
       </plugin>
-      <!-- scala plugins -->
-      <plugin>
-        <groupId>net.alchim31.maven</groupId>
-        <artifactId>scala-maven-plugin</artifactId>
-        <version>${scala-maven-plugin.version}</version>
-        <executions>
-          <execution>
-            <id>eclipse-add-source</id>
-            <goals>
-              <goal>add-source</goal>
-            </goals>
-          </execution>
-          <execution>
-            <id>scala-compile-first</id>
-            <goals>
-              <goal>compile</goal>
-            </goals>
-          </execution>
-          <execution>
-            <id>scala-test-compile-first</id>
-            <goals>
-              <goal>testCompile</goal>
-            </goals>
-          </execution>
-        </executions>
-        <configuration>
-          <scalaVersion>${scala.binary.version}</scalaVersion>
-          <recompileMode>all</recompileMode>
-          <args>
-            <arg>-unchecked</arg>
-            <arg>-deprecation</arg>
-            <arg>-feature</arg>
-            <arg>-explaintypes</arg>
-            <arg>-Yno-adapted-args</arg>
-          </args>
-          <jvmArgs>
-            <jvmArg>-Xms1024m</jvmArg>
-            <jvmArg>-Xmx1024m</jvmArg>
-          </jvmArgs>
-          <javacArgs>
-            <javacArg>-source</javacArg>
-            <javacArg>${javac.target}</javacArg>
-            <javacArg>-target</javacArg>
-            <javacArg>${javac.target}</javacArg>
-            <javacArg>-Xlint:all,-serial,-path,-try</javacArg>
-          </javacArgs>
-        </configuration>
-      </plugin>
     </plugins>
   </build>
 
