--- conflicted
+++ resolved
@@ -487,12 +487,9 @@
         }
         topicPartitions.remove(topicPartition);
     }
-<<<<<<< HEAD
-=======
 
     public void addPartitions(Set<TopicPartition> partitions) {
         topicPartitions.addAll(partitions);
     }
->>>>>>> 01160246
 
 }