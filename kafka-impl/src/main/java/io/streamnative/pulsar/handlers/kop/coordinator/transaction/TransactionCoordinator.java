/**
 * Licensed under the Apache License, Version 2.0 (the "License");
 * you may not use this file except in compliance with the License.
 * You may obtain a copy of the License at
 *
 *     http://www.apache.org/licenses/LICENSE-2.0
 *
 * Unless required by applicable law or agreed to in writing, software
 * distributed under the License is distributed on an "AS IS" BASIS,
 * WITHOUT WARRANTIES OR CONDITIONS OF ANY KIND, either express or implied.
 * See the License for the specific language governing permissions and
 * limitations under the License.
 */
package io.streamnative.pulsar.handlers.kop.coordinator.transaction;

import static io.streamnative.pulsar.handlers.kop.coordinator.transaction.TransactionState.ONGOING;
import static io.streamnative.pulsar.handlers.kop.coordinator.transaction.TransactionState.PREPARE_ABORT;
import static io.streamnative.pulsar.handlers.kop.coordinator.transaction.TransactionState.PREPARE_COMMIT;
import static io.streamnative.pulsar.handlers.kop.coordinator.transaction.TransactionState.PREPARE_EPOCH_FENCE;
import static org.apache.pulsar.common.naming.TopicName.PARTITIONED_TOPIC_SUFFIX;

import io.streamnative.pulsar.handlers.kop.KopBrokerLookupManager;
import io.streamnative.pulsar.handlers.kop.SystemTopicClient;
import io.streamnative.pulsar.handlers.kop.coordinator.transaction.TransactionMetadata.TxnTransitMetadata;
import io.streamnative.pulsar.handlers.kop.coordinator.transaction.TransactionStateManager.CoordinatorEpochAndTxnMetadata;
import io.streamnative.pulsar.handlers.kop.utils.ProducerIdAndEpoch;
import io.streamnative.pulsar.handlers.kop.utils.timer.SystemTimer;
import io.streamnative.pulsar.handlers.kop.utils.timer.Timer;
import java.util.ArrayList;
import java.util.HashMap;
import java.util.HashSet;
import java.util.List;
import java.util.Map;
import java.util.NavigableMap;
import java.util.Optional;
import java.util.concurrent.CompletableFuture;
import java.util.concurrent.ConcurrentHashMap;
import java.util.concurrent.ConcurrentSkipListMap;
import java.util.concurrent.atomic.AtomicBoolean;
import lombok.AllArgsConstructor;
import lombok.Data;
import lombok.Getter;
import lombok.extern.slf4j.Slf4j;
import org.apache.bookkeeper.common.util.MathUtils;
import org.apache.bookkeeper.common.util.OrderedExecutor;
import org.apache.commons.lang3.StringUtils;
import org.apache.kafka.common.TopicPartition;
import org.apache.kafka.common.internals.Topic;
import org.apache.kafka.common.protocol.Errors;
import org.apache.kafka.common.record.RecordBatch;
import org.apache.kafka.common.requests.AbstractResponse;
import org.apache.kafka.common.requests.AddPartitionsToTxnResponse;
import org.apache.kafka.common.requests.EndTxnResponse;
import org.apache.kafka.common.requests.FetchResponse;
import org.apache.kafka.common.requests.InitProducerIdResponse;
import org.apache.kafka.common.requests.TransactionResult;
import org.apache.kafka.common.utils.SystemTime;
import org.apache.pulsar.common.naming.TopicName;
import org.apache.pulsar.metadata.api.extended.MetadataStoreExtended;


/**
 * Transaction coordinator.
 */
@Slf4j
public class TransactionCoordinator {

    private final TransactionConfig transactionConfig;
    private final ProducerIdManager producerIdManager;
    @Getter
    private final TransactionStateManager txnManager;
    private final TransactionMarkerChannelManager transactionMarkerChannelManager;
    private final Timer timer;
    private final AtomicBoolean isActive = new AtomicBoolean(false);

    // map from topic to the map from initial offset to producerId
    private final Map<TopicName, NavigableMap<Long, Long>> activeOffsetPidMap = new HashMap<>();
    private final Map<TopicName, ConcurrentHashMap<Long, Long>> activePidOffsetMap = new HashMap<>();
    private final List<AbortedIndexEntry> abortedIndexList = new ArrayList<>();

    private TransactionCoordinator(TransactionConfig transactionConfig,
<<<<<<< HEAD
                                   SystemTopicClient txnTopicClient,
                                   ZooKeeper zkClient,
                                   KopBrokerLookupManager kopBrokerLookupManager,
                                   OrderedExecutor txnStateManagerScheduler,
                                   Timer timer) {
        this.transactionConfig = transactionConfig;
        this.txnManager = new TransactionStateManager(transactionConfig, txnTopicClient, txnStateManagerScheduler);
        this.producerIdManager = new ProducerIdManager(transactionConfig.getBrokerId(), zkClient);
=======
                                   Integer brokerId,
                                   MetadataStoreExtended metadataStore,
                                   KopBrokerLookupManager kopBrokerLookupManager) {
        this.transactionConfig = transactionConfig;
        this.txnManager = new TransactionStateManager(transactionConfig);
        this.producerIdManager = new ProducerIdManager(brokerId, metadataStore);
>>>>>>> 30fe77e7
        this.transactionMarkerChannelManager =
                new TransactionMarkerChannelManager(null, txnManager, kopBrokerLookupManager, false);
        this.timer = timer;
    }

    public static TransactionCoordinator of(TransactionConfig transactionConfig,
<<<<<<< HEAD
                                            SystemTopicClient txnTopicClient,
                                            ZooKeeper zkClient,
                                            KopBrokerLookupManager kopBrokerLookupManager,
                                            OrderedExecutor orderedExecutor) {

        return new TransactionCoordinator(
                transactionConfig,
                txnTopicClient,
                zkClient,
                kopBrokerLookupManager,
                orderedExecutor,
                SystemTimer.builder()
                        .executorName("txn-coordinator-timer")
                        .build()
                );
=======
                                            Integer brokerId,
                                            MetadataStoreExtended metadataStore,
                                            KopBrokerLookupManager kopBrokerLookupManager) {
        return new TransactionCoordinator(transactionConfig, brokerId, metadataStore, kopBrokerLookupManager);
>>>>>>> 30fe77e7
    }

    interface EndTxnCallback {
        void complete(Errors errors);
    }

    /**
     * Load state from the given partition and begin handling requests for groups which map to this partition.
     *
     * @param partition The partition that we are now leading
     */
    public CompletableFuture<Void> handleTxnImmigration(int partition) {
        log.info("Elected as the txn coordinator for partition {}.", partition);
        // The operations performed during immigration must be resilient to any previous errors we saw or partial state
        // we left off during the unloading phase. Ensure we remove all associated state for this partition before we
        // continue loading it.
        transactionMarkerChannelManager.removeMarkersForTxnTopicPartition(partition);

        return txnManager.loadTransactionsForTxnTopicPartition(partition,
                (transactionResult, transactionMetadata, txnTransitMetadata) -> {
                    transactionMarkerChannelManager.addTxnMarkersToSend(
                            -1, transactionResult, transactionMetadata, txnTransitMetadata);
                });
    }

    /**
     * Clear coordinator caches for the given partition after giving up leadership.
     *
     * @param partition The partition that we are no longer leading
     */
    public void handleTxnEmigration(int partition) {
        log.info("Resigned as the txn coordinator for partition {}.", partition);
        txnManager.removeTransactionsForTxnTopicPartition(partition);
        transactionMarkerChannelManager.removeMarkersForTxnTopicPartition(partition);
    }

    public int partitionFor(String transactionalId) {
        return partitionFor(transactionalId, transactionConfig.getTransactionLogNumPartitions());
    }

    public static int partitionFor(String transactionalId, int transactionLogNumPartitions) {
        return MathUtils.signSafeMod(
                transactionalId.hashCode(),
                transactionLogNumPartitions
        );
    }

    public String getTopicPartitionName() {
        return transactionConfig.getTransactionMetadataTopicName();
    }

    public String getTopicPartitionName(int partitionId) {
        return getTopicPartitionName(getTopicPartitionName(), partitionId);
    }

    public static String getTopicPartitionName(String topicPartitionName, int partitionId) {
        return topicPartitionName + PARTITIONED_TOPIC_SUFFIX + partitionId;
    }

    public void handleInitProducerId(String transactionalId,
                                     int transactionTimeoutMs,
                                     Optional<ProducerIdAndEpoch> expectedProducerIdAndEpoch,
                                     CompletableFuture<AbstractResponse> response) {
        if (transactionalId == null) {
            // if the transactional id is null, then always blindly accept the request
            // and return a new producerId from the producerId manager
            producerIdManager.generateProducerId().whenComplete((pid, throwable) -> {
                short producerEpoch = 0;
                if (throwable != null) {
                    response.complete(new InitProducerIdResponse(0, Errors.UNKNOWN_SERVER_ERROR, pid, producerEpoch));
                    return;
                }
                response.complete(new InitProducerIdResponse(0, Errors.NONE, pid, producerEpoch));
            });
        } else if (StringUtils.isEmpty(transactionalId)) {
            // if transactional id is empty then return error as invalid request. This is
            // to make TransactionCoordinator's behavior consistent with producer client
            response.complete(new InitProducerIdResponse(0, Errors.INVALID_REQUEST));
        } else if (!txnManager.validateTransactionTimeoutMs(transactionTimeoutMs)){
            // check transactionTimeoutMs is not larger than the broker configured maximum allowed value
            response.complete(new InitProducerIdResponse(0, Errors.INVALID_TRANSACTION_TIMEOUT));
        } else {
            ErrorsAndData<Optional<CoordinatorEpochAndTxnMetadata>> existMeta =
                    txnManager.getTransactionState(transactionalId);

            CompletableFuture<ErrorsAndData<Optional<CoordinatorEpochAndTxnMetadata>>>
                    epochAndTxnMetaFuture = new CompletableFuture<>();
            if (!existMeta.getData().isPresent()) {
                producerIdManager.generateProducerId().whenComplete((pid, throwable) -> {
                    short producerEpoch = 0;
                    if (throwable != null) {
                        response.complete(new InitProducerIdResponse(
                                0, Errors.UNKNOWN_SERVER_ERROR, -1, producerEpoch));
                        return;
                    }
                    TransactionMetadata newMetadata = TransactionMetadata.builder()
                            .transactionalId(transactionalId)
                            .producerId(pid)
                            .producerEpoch(producerEpoch)
                            .state(TransactionState.EMPTY)
                            .topicPartitions(new HashSet<>())
                            .build();
                    epochAndTxnMetaFuture.complete(txnManager.putTransactionStateIfNotExists(newMetadata));
                });
            } else {
                epochAndTxnMetaFuture.complete(existMeta);
            }

            epochAndTxnMetaFuture.whenComplete((epochAndTxnMeta, throwable) -> {
                int coordinatorEpoch = epochAndTxnMeta.getData().get().getCoordinatorEpoch();
                TransactionMetadata txnMetadata = epochAndTxnMeta.getData().get().getTransactionMetadata();

                txnMetadata.inLock(() -> {
                    CompletableFuture<ErrorsAndData<EpochAndTxnTransitMetadata>> prepareInitProducerIdResult =
                            prepareInitProducerIdTransit(
                                transactionalId,
                                transactionTimeoutMs,
                                coordinatorEpoch,
                                txnMetadata,
                                expectedProducerIdAndEpoch);

                    prepareInitProducerIdResult.whenComplete((errorsAndData, prepareThrowable) -> {
                        completeInitProducer(
                                transactionalId, coordinatorEpoch, errorsAndData, prepareThrowable, response);
                    });
                    return null;
                });
            });

        }
    }

    private void completeInitProducer(String transactionalId,
                                      int coordinatorEpoch,
                                      ErrorsAndData<EpochAndTxnTransitMetadata> errorsAndData,
                                      Throwable prepareInitPidThrowable,
                                      CompletableFuture<AbstractResponse> response) {
        if (errorsAndData.hasErrors()) {
            initTransactionError(response, errorsAndData.getErrors());
            return;
        }
        if (prepareInitPidThrowable != null) {
            log.error("Failed to init producerId.", prepareInitPidThrowable);
            initTransactionError(response, Errors.forException(prepareInitPidThrowable));
            return;
        }
        TxnTransitMetadata newMetadata = errorsAndData.getData().txnTransitMetadata;
        if (errorsAndData.getData().txnTransitMetadata.getTxnState() == PREPARE_EPOCH_FENCE) {
            endTransaction(transactionalId,
                    newMetadata.getProducerId(),
                    newMetadata.getProducerEpoch(),
                    TransactionResult.ABORT,
                    false,
                    errors -> {
                        if (errors != Errors.NONE) {
                            initTransactionError(response, errors);
                        } else {
                            initTransactionError(response, Errors.CONCURRENT_TRANSACTIONS);
                        }
                    });
        } else {
            txnManager.appendTransactionToLog(transactionalId, coordinatorEpoch, newMetadata,
                    new TransactionStateManager.ResponseCallback() {
                        @Override
                        public void complete() {
                            log.info("Initialized transactionalId {} with producerId {} and producer "
                                            + "epoch {} on partition {}-{}", transactionalId,
                                    newMetadata.getProducerId(), newMetadata.getProducerEpoch(),
                                    Topic.TRANSACTION_STATE_TOPIC_NAME,
                                    txnManager.partitionFor(transactionalId));
                            response.complete(new InitProducerIdResponse(
                                    0, Errors.NONE, newMetadata.getProducerId(),
                                    newMetadata.getProducerEpoch()));
                        }

                        @Override
                        public void fail(Errors errors) {
                            log.info("Returning {} error code to client for {}'s InitProducerId "
                                    + "request", errors, transactionalId);
                            initTransactionError(response, errors);
                        }
                    }, errors -> true);
        }
    }

    private void initTransactionError(CompletableFuture<AbstractResponse> response, Errors errors) {
        response.complete(
                new InitProducerIdResponse(0, errors, RecordBatch.NO_PRODUCER_ID, RecordBatch.NO_PRODUCER_EPOCH));
    }

    @AllArgsConstructor
    private static class EpochAndTxnTransitMetadata {
        private final int coordinatorEpoch;
        private final TxnTransitMetadata txnTransitMetadata;
    }

    private boolean isValidProducerId(TransactionMetadata txnMetadata, ProducerIdAndEpoch producerIdAndEpoch) {
        // If a producer ID and epoch are provided by the request, fence the producer unless one of the following is
        // true:
        //   1. The producer epoch is equal to -1, which implies that the metadata was just created. This is the case
        //      of a producer recovering from an UNKNOWN_PRODUCER_ID error, and it is safe to return the newly-generated
        //      producer ID.
        //   2. The expected producer ID matches the ID in current metadata (the epoch will be checked when we try to
        //      increment it)
        //   3. The expected producer ID matches the previous one and the expected epoch is exhausted, in which case
        //      this could be a retry after a valid epoch bump that the producer never received the response for
        return txnMetadata.getProducerEpoch() == RecordBatch.NO_PRODUCER_EPOCH
                || producerIdAndEpoch.producerId == txnMetadata.getProducerId()
                || (producerIdAndEpoch.producerId == txnMetadata.getLastProducerEpoch()
                && txnMetadata.isEpochExhausted(producerIdAndEpoch.epoch));
    }

    private CompletableFuture<ErrorsAndData<EpochAndTxnTransitMetadata>> prepareInitProducerIdTransit(
                                            String transactionalId,
                                            Integer transactionTimeoutMs,
                                            Integer coordinatorEpoch,
                                            TransactionMetadata txnMetadata,
                                            Optional<ProducerIdAndEpoch> expectedProducerIdAndEpoch) {

        CompletableFuture<ErrorsAndData<EpochAndTxnTransitMetadata>> resultFuture = new CompletableFuture<>();
        if (txnMetadata.getPendingState().isPresent()) {
            // return a retriable exception to let the client backoff and retry
            resultFuture.complete(new ErrorsAndData<>(Errors.CONCURRENT_TRANSACTIONS));
            return resultFuture;
        }

        if (expectedProducerIdAndEpoch.isPresent()
                && !isValidProducerId(txnMetadata, expectedProducerIdAndEpoch.get())) {
            // TODO the error should be Errors.PRODUCER_FENCED, needs upgrade kafka client version
            resultFuture.complete(new ErrorsAndData<>(producerEpochFenceErrors()));
            return resultFuture;
        } else {
            // caller should have synchronized on txnMetadata already
            switch (txnMetadata.getState()) {
                case PREPARE_ABORT:
                case PREPARE_COMMIT:
                    // reply to client and let it backoff and retry
                    resultFuture.complete(new ErrorsAndData<>(Errors.CONCURRENT_TRANSACTIONS));
                    break;
                case COMPLETE_ABORT:
                case COMPLETE_COMMIT:
                case EMPTY:
                    final CompletableFuture<TxnTransitMetadata> transitMetadata =
                            new CompletableFuture<>();
                    // If the epoch is exhausted and the expected epoch (if provided) matches it, generate a new
                    // producer ID
                    if (txnMetadata.isProducerEpochExhausted()) {
                        CompletableFuture<Long> newProducerId = producerIdManager.generateProducerId();
                        newProducerId.thenAccept(newPid -> {
                            transitMetadata.complete(
                                    txnMetadata.prepareProducerIdRotation(
                                            newPid,
                                            transactionTimeoutMs,
                                            SystemTime.SYSTEM.milliseconds(),
                                            expectedProducerIdAndEpoch.isPresent()));
                        });
                    } else {
                        transitMetadata.complete(
                                txnMetadata.prepareIncrementProducerEpoch(
                                        transactionTimeoutMs,
                                        expectedProducerIdAndEpoch.map(ProducerIdAndEpoch::getEpoch),
                                        SystemTime.SYSTEM.milliseconds()).getData());
                    }
                    transitMetadata.whenComplete((txnTransitMetadata, throwable) -> {
                        resultFuture.complete(new ErrorsAndData<>(
                                new EpochAndTxnTransitMetadata(coordinatorEpoch, txnTransitMetadata)));
                    });
                    break;
                case ONGOING:
                    // indicate to abort the current ongoing txn first. Note that this epoch is never returned to the
                    // user. We will abort the ongoing transaction and return CONCURRENT_TRANSACTIONS to the client.
                    // This forces the client to retry, which will ensure that the epoch is bumped a second time. In
                    // particular, if fencing the current producer exhausts the available epochs for the current
                    // producerId, then when the client retries, we will generate a new producerId.
                    resultFuture.complete(new ErrorsAndData<>(
                            new EpochAndTxnTransitMetadata(coordinatorEpoch, txnMetadata.prepareFenceProducerEpoch())));
                    break;
                case DEAD:
                case PREPARE_EPOCH_FENCE:
                    String errorMsg = String.format("Found transactionalId %s with state %s. "
                                    + "This is illegal as we should never have transitioned to this state.",
                            transactionalId, txnMetadata.getState());
                    resultFuture.completeExceptionally(new IllegalStateException(errorMsg));
                    break;
                default:
                    // no-op
            }
        }
        return resultFuture;
    }

    public void handleAddPartitionsToTransaction(String transactionalId,
                                                 long producerId,
                                                 short producerEpoch,
                                                 List<TopicPartition> partitionList,
                                                 CompletableFuture<AbstractResponse> response) {
        if (transactionalId == null || transactionalId.isEmpty()) {
            if (log.isDebugEnabled()) {
                log.debug("Returning {} error code to client for {}'s AddPartitions request",
                        Errors.INVALID_REQUEST, transactionalId);
            }
            response.complete(
                    new AddPartitionsToTxnResponse(0, addPartitionError(partitionList, Errors.INVALID_REQUEST)));
            return;
        }

        // try to update the transaction metadata and append the updated metadata to txn log;
        // if there is no such metadata treat it as invalid producerId mapping error.
        ErrorsAndData<Optional<CoordinatorEpochAndTxnMetadata>> metadata =
                txnManager.getTransactionState(transactionalId);
        ErrorsAndData<EpochAndTxnTransitMetadata> result = new ErrorsAndData<>();
        if (!metadata.getData().isPresent()) {
            response.complete(
                    new AddPartitionsToTxnResponse(0,
                            addPartitionError(partitionList, Errors.INVALID_PRODUCER_ID_MAPPING)));
        } else {
            CoordinatorEpochAndTxnMetadata epochAndTxnMetadata = metadata.getData().get();
            int coordinatorEpoch = epochAndTxnMetadata.getCoordinatorEpoch();
            TransactionMetadata txnMetadata = epochAndTxnMetadata.getTransactionMetadata();

            txnMetadata.inLock(() -> {
                if (txnMetadata.getProducerId() != producerId) {
                    result.setErrors(Errors.INVALID_PRODUCER_ID_MAPPING);
                } else if (txnMetadata.getProducerEpoch() != producerEpoch) {
                    // TODO the error should be Errors.PRODUCER_FENCED, needs upgrade kafka client version
                    result.setErrors(producerEpochFenceErrors());
                } else if (txnMetadata.getPendingState().isPresent()) {
                    // return a retriable exception to let the client backoff and retry
                    result.setErrors(Errors.CONCURRENT_TRANSACTIONS);
                } else if (txnMetadata.getState() == PREPARE_COMMIT || txnMetadata.getState() == PREPARE_ABORT) {
                    result.setErrors(Errors.CONCURRENT_TRANSACTIONS);
                } else if (txnMetadata.getState() == ONGOING
                        && txnMetadata.getTopicPartitions().containsAll(partitionList)) {
                    // this is an optimization: if the partitions are already in the metadata reply OK immediately
                    result.setErrors(Errors.NONE);
                } else {
                    result.setData(new EpochAndTxnTransitMetadata(
                            coordinatorEpoch, txnMetadata.prepareAddPartitions(
                                    new HashSet<>(partitionList), SystemTime.SYSTEM.milliseconds())));
                }
                return null;
            });
        }

        if (result.getErrors() != null) {
            response.complete(new AddPartitionsToTxnResponse(0, addPartitionError(partitionList, result.getErrors())));
        } else {
            txnManager.appendTransactionToLog(
                    transactionalId, result.getData().coordinatorEpoch, result.getData().txnTransitMetadata,
                    new TransactionStateManager.ResponseCallback() {
                        @Override
                        public void complete() {
                            response.complete(
                                    new AddPartitionsToTxnResponse(0, addPartitionError(partitionList, Errors.NONE)));
                        }

                        @Override
                        public void fail(Errors e) {
                            response.complete(new AddPartitionsToTxnResponse(0, addPartitionError(partitionList, e)));
                        }
                    }, errors -> true);

        }
    }

    private Map<TopicPartition, Errors> addPartitionError(List<TopicPartition> partitionList, Errors errors) {
        Map<TopicPartition, Errors> data = new HashMap<>();
        for (TopicPartition topicPartition : partitionList) {
            data.put(topicPartition, errors);
        }
        return data;
    }

    private Errors producerEpochFenceErrors() {
        return Errors.forException(new Throwable("There is a newer producer with the same transactionalId "
                + "which fences the current one."));
    }

    public void handleEndTransaction(String transactionalId,
                                     long producerId,
                                     short producerEpoch,
                                     TransactionResult transactionResult,
                                     CompletableFuture<AbstractResponse> response) {
        endTransaction(transactionalId, producerId, producerEpoch, transactionResult, true,
                errors -> response.complete(new EndTxnResponse(0, errors)));
    }

    @AllArgsConstructor
    @Data
    private static class PreSendResult {
        private TransactionMetadata transactionMetadata;
        private TxnTransitMetadata txnTransitMetadata;
    }

    private void endTransaction(String transactionalId,
                                Long producerId,
                                Short producerEpoch,
                                TransactionResult txnMarkerResult,
                                Boolean isFromClient,
                                EndTxnCallback callback) {
        AtomicBoolean isEpochFence = new AtomicBoolean(false);
        if (transactionalId == null || transactionalId.isEmpty()) {
            callback.complete(Errors.INVALID_REQUEST);
            return;
        }

        Optional<CoordinatorEpochAndTxnMetadata> epochAndMetadata =
                txnManager.getTransactionState(transactionalId).getData();

        if (!epochAndMetadata.isPresent()) {
            callback.complete(Errors.INVALID_PRODUCER_ID_MAPPING);
            return;
        }

        ErrorsAndData<TxnTransitMetadata> preAppendResult = endTxnPreAppend(
                epochAndMetadata, transactionalId, producerId, isFromClient, producerEpoch,
                txnMarkerResult, isEpochFence);

        if (preAppendResult.hasErrors()) {
            log.error("Aborting append of {} to transaction log with coordinator and returning {} error to client "
                    + "for {}'s EndTransaction request", txnMarkerResult, preAppendResult.getErrors(), transactionalId);
            callback.complete(preAppendResult.getErrors());
            return;
        }

        int coordinatorEpoch = epochAndMetadata.get().getCoordinatorEpoch();
        txnManager.appendTransactionToLog(transactionalId, coordinatorEpoch, preAppendResult.getData(),
                new TransactionStateManager.ResponseCallback() {
                    @Override
                    public void complete() {
                        completeEndTxn(transactionalId, coordinatorEpoch, producerId, producerEpoch,
                                txnMarkerResult, callback);
                    }

                    @Override
                    public void fail(Errors errors) {
                        log.info("Aborting sending of transaction markers and returning {} error to client for {}'s "
                                + "EndTransaction request of {}, since appending {} to transaction log with "
                                + "coordinator epoch {} failed", errors, transactionalId, txnMarkerResult,
                                preAppendResult.getData(), coordinatorEpoch);

                        if (isEpochFence.get()) {
                            ErrorsAndData<Optional<CoordinatorEpochAndTxnMetadata>>
                                    errorsAndData = txnManager.getTransactionState(transactionalId);
                            if (!errorsAndData.getData().isPresent()) {
                                log.warn("The coordinator still owns the transaction partition for {}, but there "
                                        + "is no metadata in the cache; this is not expected", transactionalId);
                            } else if (errorsAndData.getData().isPresent()
                                    && epochAndMetadata.get().getCoordinatorEpoch() == coordinatorEpoch) {
                                    // This was attempted epoch fence that failed, so mark this state on the metadata
                                    epochAndMetadata.get().getTransactionMetadata().setHasFailedEpochFence(true);
                                    log.warn("The coordinator failed to write an epoch fence transition for producer "
                                            + "{} to the transaction log with error {}. The epoch was increased to ${} "
                                            + "but not returned to the client", transactionalId, errors,
                                            preAppendResult.getData().getProducerEpoch());
                            }
                        }


                        callback.complete(errors);
                    }
                }, retryErrors -> true);
    }

    private ErrorsAndData<TxnTransitMetadata> endTxnPreAppend(
                                                        Optional<CoordinatorEpochAndTxnMetadata> epochAndMetadata,
                                                        String transactionalId,
                                                        long producerId,
                                                        boolean isFromClient,
                                                        short producerEpoch,
                                                        TransactionResult txnMarkerResult,
                                                        AtomicBoolean isEpochFence) {
        TransactionMetadata txnMetadata = epochAndMetadata.get().getTransactionMetadata();

        ErrorsAndData<TxnTransitMetadata> preAppendResult = new ErrorsAndData<>();
        txnMetadata.inLock(() -> {
            if (txnMetadata.getProducerId() != producerId) {
                preAppendResult.setErrors(Errors.INVALID_PRODUCER_ID_MAPPING);
                return null;
            }
            if (isFromClient && producerEpoch != txnMetadata.getProducerEpoch()
                    || producerEpoch < txnMetadata.getProducerEpoch()) {
                // TODO the error should be Errors.PRODUCER, needs upgrade kafka client version
                preAppendResult.setErrors(producerEpochFenceErrors());
                return null;
            }
            if (txnMetadata.getPendingState().isPresent()
                    && txnMetadata.getPendingState().get() != PREPARE_EPOCH_FENCE) {
                preAppendResult.setErrors(Errors.CONCURRENT_TRANSACTIONS);
                return null;
            }

            endTxnByStatus(transactionalId, txnMarkerResult, txnMetadata, isEpochFence, producerEpoch, preAppendResult);
            return null;
        });
        return preAppendResult;
    }

    private void endTxnByStatus(String transactionalId,
                                TransactionResult txnMarkerResult,
                                TransactionMetadata txnMetadata,
                                AtomicBoolean isEpochFence,
                                short producerEpoch,
                                ErrorsAndData<TxnTransitMetadata> preAppendResult) {
        switch(txnMetadata.getState()) {
            case ONGOING:
                endTxnOnGoingResult(txnMarkerResult, txnMetadata, isEpochFence, producerEpoch, preAppendResult);
                break;
            case COMPLETE_COMMIT:
                setPreEndTxnErrors(txnMarkerResult, TransactionResult.COMMIT, Errors.NONE,
                        preAppendResult, transactionalId, txnMetadata);
                break;
            case COMPLETE_ABORT:
                setPreEndTxnErrors(txnMarkerResult, TransactionResult.ABORT, Errors.NONE,
                        preAppendResult, transactionalId, txnMetadata);
                break;
            case PREPARE_COMMIT:
                setPreEndTxnErrors(txnMarkerResult, TransactionResult.COMMIT, Errors.CONCURRENT_TRANSACTIONS,
                        preAppendResult, transactionalId, txnMetadata);
                break;
            case PREPARE_ABORT:
                setPreEndTxnErrors(txnMarkerResult, TransactionResult.ABORT, Errors.CONCURRENT_TRANSACTIONS,
                        preAppendResult, transactionalId, txnMetadata);
                break;
            case EMPTY:
                preAppendResult.setErrors(logInvalidStateTransitionAndReturnError(
                        transactionalId, txnMetadata.getState(), txnMarkerResult));
                break;
            case DEAD:
            case PREPARE_EPOCH_FENCE:
                String errorMsg = String.format("Found transactionalId %s with state %s. "
                                + "This is illegal as we should never have transitioned to this state.",
                        transactionalId, txnMetadata.getState());
                log.error(errorMsg);
                throw new IllegalStateException(errorMsg);
            default:
                // no-op
        }
    }

    private void endTxnOnGoingResult(TransactionResult txnMarkerResult,
                                     TransactionMetadata txnMetadata,
                                     AtomicBoolean isEpochFence,
                                     short producerEpoch,
                                     ErrorsAndData<TxnTransitMetadata> preAppendResult) {
        TransactionState nextState;
        if (txnMarkerResult == TransactionResult.COMMIT) {
            nextState = PREPARE_COMMIT;
        } else {
            nextState = PREPARE_ABORT;
        }

        if (nextState == PREPARE_ABORT && txnMetadata.getPendingState().isPresent()
                && txnMetadata.getPendingState().get().equals(PREPARE_EPOCH_FENCE)) {
            // We should clear the pending state to make way for the transition to PrepareAbort and also
            // bump the epoch in the transaction metadata we are about to append.
            isEpochFence.set(true);
            txnMetadata.setPendingState(Optional.empty());
            txnMetadata.setProducerEpoch(producerEpoch);
            txnMetadata.setLastProducerEpoch(RecordBatch.NO_PRODUCER_EPOCH);
        }

        preAppendResult.setData(
                txnMetadata.prepareAbortOrCommit(nextState, SystemTime.SYSTEM.milliseconds()));
    }

    private void setPreEndTxnErrors(TransactionResult txnMarkerResult, TransactionResult compareResult,
                                Errors errors, ErrorsAndData<TxnTransitMetadata> preAppendResult,
                                String transactionalId, TransactionMetadata txnMetadata) {
        if (txnMarkerResult.equals(compareResult)) {
            preAppendResult.setErrors(errors);
        } else {
            preAppendResult.setErrors(logInvalidStateTransitionAndReturnError(
                    transactionalId, txnMetadata.getState(), txnMarkerResult));
        }
    }

    private void completeEndTxn(String transactionalId,
                                int coordinatorEpoch,
                                long producerId,
                                int producerEpoch,
                                TransactionResult txnMarkerResult,
                                EndTxnCallback callback) {

        ErrorsAndData<Optional<CoordinatorEpochAndTxnMetadata>> errorsAndData =
                txnManager.getTransactionState(transactionalId);

        if (!errorsAndData.getData().isPresent()) {
            String errorMsg = String.format("The coordinator still owns the transaction partition for "
                            + "%s, but there is no metadata in the cache; this is not expected",
                    transactionalId);
            log.error(errorMsg);
            throw new IllegalStateException(errorMsg);
        }

        ErrorsAndData<PreSendResult> preSendResult = new ErrorsAndData<>();
        CoordinatorEpochAndTxnMetadata epochAndTxnMetadata = errorsAndData.getData().get();
        if (epochAndTxnMetadata.getCoordinatorEpoch() == coordinatorEpoch) {
            TransactionMetadata txnMetadata = epochAndTxnMetadata.getTransactionMetadata();
            txnMetadata.inLock(() -> {
                if (txnMetadata.getProducerId() != producerId) {
                    preSendResult.setErrors(Errors.INVALID_PRODUCER_ID_MAPPING);
                } else if (txnMetadata.getProducerEpoch() != producerEpoch) {
                    preSendResult.setErrors(producerEpochFenceErrors());
                } else if (txnMetadata.getPendingState().isPresent()) {
                    preSendResult.setErrors(Errors.CONCURRENT_TRANSACTIONS);
                } else {
                    switch (txnMetadata.getState()) {
                        case EMPTY:
                        case ONGOING:
                        case COMPLETE_ABORT:
                        case COMPLETE_COMMIT:
                            preSendResult.setErrors(logInvalidStateTransitionAndReturnError(
                                    transactionalId, txnMetadata.getState(), txnMarkerResult));
                            break;
                        case PREPARE_COMMIT:
                            if (txnMarkerResult != TransactionResult.COMMIT) {
                                preSendResult.setErrors(logInvalidStateTransitionAndReturnError(
                                        transactionalId, txnMetadata.getState(), txnMarkerResult));
                            } else {
                                TxnTransitMetadata txnTransitMetadata =
                                        txnMetadata.prepareComplete(SystemTime.SYSTEM.milliseconds());
                                preSendResult.setData(
                                        new PreSendResult(txnMetadata, txnTransitMetadata));
                            }
                            break;
                        case PREPARE_ABORT:
                            if (txnMarkerResult != TransactionResult.ABORT) {
                                preSendResult.setErrors(logInvalidStateTransitionAndReturnError(
                                        transactionalId, txnMetadata.getState(), txnMarkerResult));

                            } else {
                                TxnTransitMetadata txnTransitMetadata =
                                        txnMetadata.prepareComplete(SystemTime.SYSTEM.milliseconds());
                                preSendResult.setData(
                                        new PreSendResult(txnMetadata, txnTransitMetadata));
                            }
                            break;
                        case DEAD:
                        case PREPARE_EPOCH_FENCE:
                            String errorMsg = String.format("Found transactionalId %s with state %s. "
                                    + "This is illegal as we should never have transitioned to "
                                    + "this state.", transactionalId, txnMetadata.getState());
                            log.error(errorMsg);
                            throw new IllegalStateException(errorMsg);
                        default:
                            // no-op
                    }
                }
                return null;
            });
        } else {
            if (log.isDebugEnabled()) {
                log.debug("The transaction coordinator epoch has changed to {} after {} was "
                                + "successfully appended to the log for {} with old epoch {}",
                        epochAndTxnMetadata.getCoordinatorEpoch(), txnMarkerResult, transactionalId,
                        coordinatorEpoch);
            }
            preSendResult.setErrors(Errors.NOT_COORDINATOR);
        }

        if (preSendResult.hasErrors()) {
            log.info("Aborting sending of transaction markers after appended {} to transaction log "
                            + "and returning {} error to client for $transactionalId's EndTransaction request",
                    txnMarkerResult, preSendResult.getErrors());
            callback.complete(preSendResult.getErrors());
            return;
        }

        callback.complete(Errors.NONE);
        transactionMarkerChannelManager.addTxnMarkersToSend(
                coordinatorEpoch, txnMarkerResult, epochAndTxnMetadata.getTransactionMetadata(),
                preSendResult.getData().getTxnTransitMetadata());
    }

    private Errors logInvalidStateTransitionAndReturnError(String transactionalId,
                                                         TransactionState transactionState,
                                                         TransactionResult transactionResult) {
        log.debug("TransactionalId: {}'s state is {}, but received transaction marker result to send: {}",
                transactionalId, transactionState, transactionResult);
        return Errors.INVALID_TXN_STATE;
    }

    public void addActivePidOffset(TopicName topicName, long pid, long offset) {
        ConcurrentHashMap<Long, Long> pidOffsetMap =
                activePidOffsetMap.computeIfAbsent(topicName, topicKey -> new ConcurrentHashMap<>());

        NavigableMap<Long, Long> offsetPidMap =
                activeOffsetPidMap.computeIfAbsent(topicName, topicKey -> new ConcurrentSkipListMap<>());

        pidOffsetMap.computeIfAbsent(pid, pidKey -> {
            offsetPidMap.computeIfAbsent(offset, offsetKey -> {
                return pid;
            });
            return offset;
        });
    }

    public long removeActivePidOffset(TopicName topicName, long pid) {
        ConcurrentHashMap<Long, Long> pidOffsetMap = activePidOffsetMap.getOrDefault(topicName, null);
        if (pidOffsetMap == null) {
            return -1;
        }

        NavigableMap<Long, Long> offsetPidMap = activeOffsetPidMap.getOrDefault(topicName, null);
        if (offsetPidMap == null) {
            log.warn("[removeActivePidOffset] offsetPidMap is null");
            return -1;
        }

        Long offset = pidOffsetMap.remove(pid);
        if (offset == null) {
            log.warn("[removeActivePidOffset] pidOffsetMap is not contains pid {}.", pid);
            return -1;
        }

        if (offsetPidMap.containsKey(offset)) {
            offsetPidMap.remove(offset);
        }
        return offset;
    }

    public long getLastStableOffset(TopicName topicName, long highWaterMark) {
        NavigableMap<Long, Long> map = activeOffsetPidMap.getOrDefault(topicName, null);
        if (map == null || map.isEmpty()) {
            return highWaterMark;
        }
        return map.firstKey();
    }

    /**
     * Startup logic executed at the same time when the server starts up.
     */
    public CompletableFuture<Void> startup() {
        log.info("Starting up transaction coordinator ...");

        // TODO abort timeout transactions
        // TODO transaction id expiration
        isActive.set(true);

        return this.producerIdManager.initialize().thenCompose(ignored -> {
            log.info("Startup transaction coordinator complete.");
            return CompletableFuture.completedFuture(null);
        });
    }

    /**
     * Shutdown logic executed at the same time when server shuts down.
     * Ordering of actions should be reversed from the startup process.
     */
    public void shutdown() {
        log.info("Shutting down transaction coordinator ...");
        isActive.set(false);
        timer.shutdown();
        producerIdManager.shutdown();
        txnManager.shutdown();
        // TODO shutdown txn
        log.info("Shutdown transaction coordinator complete.");
    }

    public void addAbortedIndex(AbortedIndexEntry abortedIndexEntry) {
        abortedIndexList.add(abortedIndexEntry);
    }

    public List<FetchResponse.AbortedTransaction> getAbortedIndexList(long fetchOffset) {
        List<FetchResponse.AbortedTransaction> abortedTransactions = new ArrayList<>(abortedIndexList.size());
        for (AbortedIndexEntry abortedIndexEntry : abortedIndexList) {
            if (abortedIndexEntry.getLastOffset() >= fetchOffset) {
                abortedTransactions.add(
                        new FetchResponse.AbortedTransaction(
                                abortedIndexEntry.getPid(),
                                abortedIndexEntry.getFirstOffset()));
            }
        }
        return abortedTransactions;
    }

}<|MERGE_RESOLUTION|>--- conflicted
+++ resolved
@@ -79,51 +79,35 @@
     private final List<AbortedIndexEntry> abortedIndexList = new ArrayList<>();
 
     private TransactionCoordinator(TransactionConfig transactionConfig,
-<<<<<<< HEAD
                                    SystemTopicClient txnTopicClient,
-                                   ZooKeeper zkClient,
+                                   MetadataStoreExtended metadataStore,
                                    KopBrokerLookupManager kopBrokerLookupManager,
                                    OrderedExecutor txnStateManagerScheduler,
                                    Timer timer) {
         this.transactionConfig = transactionConfig;
         this.txnManager = new TransactionStateManager(transactionConfig, txnTopicClient, txnStateManagerScheduler);
         this.producerIdManager = new ProducerIdManager(transactionConfig.getBrokerId(), zkClient);
-=======
-                                   Integer brokerId,
-                                   MetadataStoreExtended metadataStore,
-                                   KopBrokerLookupManager kopBrokerLookupManager) {
-        this.transactionConfig = transactionConfig;
-        this.txnManager = new TransactionStateManager(transactionConfig);
-        this.producerIdManager = new ProducerIdManager(brokerId, metadataStore);
->>>>>>> 30fe77e7
         this.transactionMarkerChannelManager =
                 new TransactionMarkerChannelManager(null, txnManager, kopBrokerLookupManager, false);
         this.timer = timer;
     }
 
     public static TransactionCoordinator of(TransactionConfig transactionConfig,
-<<<<<<< HEAD
                                             SystemTopicClient txnTopicClient,
-                                            ZooKeeper zkClient,
+                                            MetadataStoreExtended metadataStore,
                                             KopBrokerLookupManager kopBrokerLookupManager,
                                             OrderedExecutor orderedExecutor) {
 
         return new TransactionCoordinator(
                 transactionConfig,
                 txnTopicClient,
-                zkClient,
+                metadataStore,
                 kopBrokerLookupManager,
                 orderedExecutor,
                 SystemTimer.builder()
                         .executorName("txn-coordinator-timer")
                         .build()
                 );
-=======
-                                            Integer brokerId,
-                                            MetadataStoreExtended metadataStore,
-                                            KopBrokerLookupManager kopBrokerLookupManager) {
-        return new TransactionCoordinator(transactionConfig, brokerId, metadataStore, kopBrokerLookupManager);
->>>>>>> 30fe77e7
     }
 
     interface EndTxnCallback {
