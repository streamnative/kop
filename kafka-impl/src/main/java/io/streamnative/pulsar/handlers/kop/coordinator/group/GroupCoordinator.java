/**
 * Licensed under the Apache License, Version 2.0 (the "License");
 * you may not use this file except in compliance with the License.
 * You may obtain a copy of the License at
 *
 *     http://www.apache.org/licenses/LICENSE-2.0
 *
 * Unless required by applicable law or agreed to in writing, software
 * distributed under the License is distributed on an "AS IS" BASIS,
 * WITHOUT WARRANTIES OR CONDITIONS OF ANY KIND, either express or implied.
 * See the License for the specific language governing permissions and
 * limitations under the License.
 */
package io.streamnative.pulsar.handlers.kop.coordinator.group;

import static com.google.common.base.Preconditions.checkArgument;
import static com.google.common.base.Preconditions.checkState;
import static io.streamnative.pulsar.handlers.kop.coordinator.group.GroupState.CompletingRebalance;
import static io.streamnative.pulsar.handlers.kop.coordinator.group.GroupState.Dead;
import static io.streamnative.pulsar.handlers.kop.coordinator.group.GroupState.Empty;
import static io.streamnative.pulsar.handlers.kop.coordinator.group.GroupState.PreparingRebalance;
import static io.streamnative.pulsar.handlers.kop.coordinator.group.GroupState.Stable;
import static org.apache.kafka.common.record.RecordBatch.NO_PRODUCER_EPOCH;
import static org.apache.kafka.common.record.RecordBatch.NO_PRODUCER_ID;

import com.google.common.collect.Lists;
import com.google.common.collect.Sets;
import io.streamnative.pulsar.handlers.kop.SystemTopicClient;
import io.streamnative.pulsar.handlers.kop.coordinator.group.GroupMetadata.GroupOverview;
import io.streamnative.pulsar.handlers.kop.coordinator.group.GroupMetadata.GroupSummary;
import io.streamnative.pulsar.handlers.kop.offset.OffsetAndMetadata;
import io.streamnative.pulsar.handlers.kop.utils.CoreUtils;
import io.streamnative.pulsar.handlers.kop.utils.delayed.DelayedOperationKey.GroupKey;
import io.streamnative.pulsar.handlers.kop.utils.delayed.DelayedOperationKey.MemberKey;
import io.streamnative.pulsar.handlers.kop.utils.delayed.DelayedOperationPurgatory;
import io.streamnative.pulsar.handlers.kop.utils.timer.Timer;
import java.nio.ByteBuffer;
import java.util.ArrayList;
import java.util.Collections;
import java.util.HashMap;
import java.util.List;
import java.util.Map;
import java.util.Objects;
import java.util.Optional;
import java.util.Set;
import java.util.concurrent.CompletableFuture;
import java.util.concurrent.ConcurrentMap;
import java.util.concurrent.ScheduledExecutorService;
import java.util.concurrent.atomic.AtomicBoolean;
import java.util.function.BiConsumer;
import java.util.function.Supplier;
import java.util.stream.Collectors;
import lombok.extern.slf4j.Slf4j;
import org.apache.bookkeeper.common.util.OrderedScheduler;
import org.apache.kafka.common.TopicPartition;
import org.apache.kafka.common.internals.Topic;
import org.apache.kafka.common.protocol.ApiKeys;
import org.apache.kafka.common.protocol.Errors;
import org.apache.kafka.common.requests.JoinGroupRequest;
import org.apache.kafka.common.requests.OffsetFetchResponse.PartitionData;
import org.apache.kafka.common.requests.TransactionResult;
import org.apache.kafka.common.utils.Time;
import org.apache.pulsar.client.api.Producer;
import org.apache.pulsar.client.api.Reader;
import org.apache.pulsar.common.schema.KeyValue;
import org.apache.pulsar.common.util.FutureUtil;

/**
 * Group coordinator.
 */
@Slf4j
public class GroupCoordinator {

    private static final String NoState = "";
    private static final String NoProtocolType = "";
    static final String NoProtocol = "";
    private static final String NoLeader = "";
    private static final int NoGeneration = -1;
    private static final String NoMemberId = "";
    private static final GroupSummary EmptyGroup = new GroupSummary(
        NoState,
        NoProtocolType,
        NoProtocol,
        Collections.emptyList()
    );
    static final GroupSummary DeadGroup = new GroupSummary(
        Dead.toString(),
        NoProtocolType,
        NoProtocol,
        Collections.emptyList()
    );

    private final String tenant;
    private final AtomicBoolean isActive = new AtomicBoolean(false);
    private final GroupConfig groupConfig;
    private final GroupMetadataManager groupManager;
    private final DelayedOperationPurgatory<DelayedHeartbeat> heartbeatPurgatory;
    private final DelayedOperationPurgatory<DelayedJoin> joinPurgatory;
    private final Time time;


    public static GroupCoordinator of(
<<<<<<< HEAD
            String tenant,
            SystemTopicClient client,
            GroupConfig groupConfig,
            OffsetConfig offsetConfig,
            Timer timer,
            Time time
=======
        String tenant,
        SystemTopicClient client,
        GroupConfig groupConfig,
        OffsetConfig offsetConfig,
        String namespacePrefix,
        Timer timer,
        Time time
>>>>>>> 7a112876
    ) {
        ScheduledExecutorService coordinatorExecutor = OrderedScheduler.newSchedulerBuilder()
                .name("group-coordinator-executor")
                .numThreads(1)
                .build();

        GroupMetadataManager metadataManager = new GroupMetadataManager(
<<<<<<< HEAD
                tenant,
                offsetConfig,
                client.newProducerBuilder(),
                client.newReaderBuilder(),
                coordinatorExecutor,
                time
=======
            offsetConfig,
            client.newProducerBuilder(),
            client.newReaderBuilder(),
            coordinatorExecutor,
            namespacePrefix,
            time
>>>>>>> 7a112876
        );

        DelayedOperationPurgatory<DelayedJoin> joinPurgatory = DelayedOperationPurgatory.<DelayedJoin>builder()
                .purgatoryName("group-coordinator-delayed-join")
                .timeoutTimer(timer)
                .build();

        DelayedOperationPurgatory<DelayedHeartbeat> heartbeatPurgatory =
                DelayedOperationPurgatory.<DelayedHeartbeat>builder()
                        .purgatoryName("group-coordinator-delayed-heartbeat")
                        .timeoutTimer(timer)
                        .build();

        return new GroupCoordinator(
                tenant,
                groupConfig,
                metadataManager,
                heartbeatPurgatory,
                joinPurgatory,
                time
        );
    }

    public GroupCoordinator(
        String tenant,
        GroupConfig groupConfig,
        GroupMetadataManager groupManager,
        DelayedOperationPurgatory<DelayedHeartbeat> heartbeatPurgatory,
        DelayedOperationPurgatory<DelayedJoin> joinPurgatory,
        Time time
        ) {
        this.tenant = tenant;
        this.groupConfig = groupConfig;
        this.groupManager = groupManager;
        this.heartbeatPurgatory = heartbeatPurgatory;
        this.joinPurgatory = joinPurgatory;
        this.time = time;
    }

    /**
     * Startup logic executed at the same time when the server starts up.
     */
    public void startup(boolean enableMetadataExpiration) {
        log.info("Starting up group coordinator for tenant {}...", tenant);
        groupManager.startup(enableMetadataExpiration);
        isActive.set(true);
        log.info("Group coordinator started.");
    }

    /**
     * Shutdown logic executed at the same time when server shuts down.
     * Ordering of actions should be reversed from the startup process.
     */
    public void shutdown() {
        log.info("Shutting down group coordinator for tenant {}...", tenant);
        isActive.set(false);
        groupManager.shutdown();
        heartbeatPurgatory.shutdown();
        joinPurgatory.shutdown();
        log.info("Shutdown group coordinator completely.");
    }

    public int partitionFor(String coordinatorKey) {
        return groupManager.partitionFor(coordinatorKey);
    }

    public String getTopicPartitionName(int partition) {
        return groupManager.getTopicPartitionName(partition);
    }

    public ConcurrentMap<Integer, CompletableFuture<Producer<ByteBuffer>>> getOffsetsProducers() {
        return groupManager.getOffsetsProducers();
    }

    public ConcurrentMap<Integer, CompletableFuture<Reader<ByteBuffer>>> getOffsetsReaders() {
        return groupManager.getOffsetsReaders();
    }

    public GroupMetadataManager getGroupManager() {
        return groupManager;
    }

    public GroupConfig groupConfig() {
        return groupConfig;
    }

    public OffsetConfig offsetConfig() {
        return groupManager.offsetConfig();
    }

    public CompletableFuture<JoinGroupResult> handleJoinGroup(
        String groupId,
        String memberId,
        String clientId,
        String clientHost,
        int rebalanceTimeoutMs,
        int sessionTimeoutMs,
        String protocolType,
        Map<String, byte[]> protocols
    ) {
        Optional<Errors> errors = validateGroupStatus(groupId, ApiKeys.JOIN_GROUP);
        if (errors.isPresent()) {
            return CompletableFuture.completedFuture(
                joinError(memberId, errors.get()));
        }

        if (sessionTimeoutMs < groupConfig.groupMinSessionTimeoutMs()
            || sessionTimeoutMs > groupConfig.groupMaxSessionTimeoutMs()) {
            return CompletableFuture.completedFuture(
                joinError(memberId, Errors.INVALID_SESSION_TIMEOUT));
        } else {
            // only try to create the group if the group is not unknown AND
            // the member id is UNKNOWN, if member is specified but group does not
            // exist we should reject the request
            return groupManager.getGroup(groupId).map(group -> doJoinGroup(
                group,
                memberId,
                clientId,
                clientHost,
                rebalanceTimeoutMs,
                sessionTimeoutMs,
                protocolType,
                protocols
            )).orElseGet(() -> {
                if (!JoinGroupRequest.UNKNOWN_MEMBER_ID.equals(memberId)) {
                    return CompletableFuture.completedFuture(
                        joinError(memberId, Errors.UNKNOWN_MEMBER_ID));
                } else {
                    GroupMetadata group = groupManager.addGroup(new GroupMetadata(
                        groupId, Empty
                    ));
                    return doJoinGroup(
                        group,
                        memberId,
                        clientId,
                        clientHost,
                        rebalanceTimeoutMs,
                        sessionTimeoutMs,
                        protocolType,
                        protocols
                    );
                }
            });
        }
    }

    private CompletableFuture<JoinGroupResult> doJoinGroup(
        GroupMetadata group,
        String memberId,
        String clientId,
        String clientHost,
        int rebalanceTimeoutMs,
        int sessionTimeoutMs,
        String protocolType,
        Map<String, byte[]> protocols
    ) {
        return group.inLock(() -> unsafeJoinGroup(
            group,
            memberId,
            clientId,
            clientHost,
            rebalanceTimeoutMs,
            sessionTimeoutMs,
            protocolType,
            protocols
        ));
    }

    private CompletableFuture<JoinGroupResult> unsafeJoinGroup(
        GroupMetadata group,
        String memberId,
        String clientId,
        String clientHost,
        int rebalanceTimeoutMs,
        int sessionTimeoutMs,
        String protocolType,
        Map<String, byte[]> protocols
    ) {
        if (!group.is(Empty) && (
            !group.protocolType().isPresent()
                || !Objects.equals(group.protocolType().get(), protocolType)
                || !group.supportsProtocols(protocols.keySet()))) {
            // if the new member does not support the group protocol, reject it
            return CompletableFuture.completedFuture(
                joinError(memberId, Errors.INCONSISTENT_GROUP_PROTOCOL));
        } else if (group.is(Empty)
            && (protocols.isEmpty() || protocolType.isEmpty())) {
            // reject if first member with empty group protocol or protocolType is empty
            return CompletableFuture.completedFuture(
                joinError(memberId, Errors.INCONSISTENT_GROUP_PROTOCOL));
        } else if (!JoinGroupRequest.UNKNOWN_MEMBER_ID.equals(memberId)
            && !group.has(memberId)) {
            // if the member trying to register with a un-recognized id, send the response to let
            // it reset its member id and retry
            return CompletableFuture.completedFuture(
                joinError(memberId, Errors.UNKNOWN_MEMBER_ID));
        } else {
            CompletableFuture<JoinGroupResult> resultFuture;
            switch (group.currentState()) {
                case Dead:
                    // if the group is marked as dead, it means some other thread has just removed the group
                    // from the coordinator metadata; this is likely that the group has migrated to some other
                    // coordinator OR the group is in a transient unstable phase. Let the member retry
                    // joining without the specified member id,
                    resultFuture = CompletableFuture.completedFuture(
                        joinError(memberId, Errors.UNKNOWN_MEMBER_ID));
                    break;
                case PreparingRebalance:
                    if (JoinGroupRequest.UNKNOWN_MEMBER_ID.equals(memberId)) {
                        resultFuture = addMemberAndRebalance(
                            rebalanceTimeoutMs,
                            sessionTimeoutMs,
                            clientId,
                            clientHost,
                            protocolType,
                            protocols,
                            group
                        );
                    } else {
                        MemberMetadata member = group.get(memberId);
                        resultFuture = updateMemberAndRebalance(group, member, protocols);
                    }
                    break;
                case CompletingRebalance:
                    if (JoinGroupRequest.UNKNOWN_MEMBER_ID.equals(memberId)) {
                        resultFuture = addMemberAndRebalance(
                            rebalanceTimeoutMs,
                            sessionTimeoutMs,
                            clientId,
                            clientHost,
                            protocolType,
                            protocols,
                            group
                        );
                    } else {
                        MemberMetadata member = group.get(memberId);
                        if (member.matches(protocols)) {
                            // member is joining with the same metadata (which could be because it failed to
                            // receive the initial JoinGroup response), so just return current group information
                            // for the current generation.
                            Map<String, byte[]> members;
                            if (group.isLeader(memberId)) {
                                members = group.currentMemberMetadata();
                            } else {
                                members = Collections.emptyMap();
                            }
                            resultFuture = CompletableFuture.completedFuture(
                                new JoinGroupResult(
                                    members,
                                    memberId,
                                    group.generationId(),
                                    group.protocolOrNull(),
                                    group.leaderOrNull(),
                                    Errors.NONE
                                )
                            );
                        } else {
                            resultFuture = updateMemberAndRebalance(
                                group,
                                member,
                                protocols
                            );
                        }
                    }
                    break;
                case Empty:
                case Stable:
                    if (JoinGroupRequest.UNKNOWN_MEMBER_ID.equals(memberId)) {
                        // if the member id is unknown, register the member to the group
                        resultFuture = addMemberAndRebalance(
                            rebalanceTimeoutMs,
                            sessionTimeoutMs,
                            clientId,
                            clientHost,
                            protocolType,
                            protocols,
                            group
                        );
                    } else {
                        MemberMetadata member = group.get(memberId);
                        if (group.isLeader(memberId) || !member.matches(protocols)) {
                            // force a rebalance if a member has changed metadata or if the leader sends JoinGroup.
                            // The latter allows the leader to trigger rebalances for changes affecting assignment
                            // which do not affect the member metadata (such as topic metadata changes for the consumer)
                            resultFuture = updateMemberAndRebalance(group, member, protocols);
                        } else {
                            // for followers with no actual change to their metadata, just return group information
                            // for the current generation which will allow them to issue SyncGroup
                            resultFuture = CompletableFuture.completedFuture(new JoinGroupResult(
                                Collections.emptyMap(),
                                memberId,
                                group.generationId(),
                                group.protocolOrNull(),
                                group.leaderOrNull(),
                                Errors.NONE));
                        }
                    }
                    break;
                default:
                    resultFuture = FutureUtil.failedFuture(
                        new IllegalStateException("Unknown state " + group.currentState()));
                    break;
            }
            if (group.is(PreparingRebalance)) {
                joinPurgatory.checkAndComplete(new GroupKey(group.groupId()));
            }
            return resultFuture;
        }

    }


    public CompletableFuture<KeyValue<Errors, byte[]>> handleSyncGroup(
        String groupId,
        int generation,
        String memberId,
        Map<String, byte[]> groupAssignment
    ) {
        CompletableFuture<KeyValue<Errors, byte[]>> resultFuture = new CompletableFuture<>();
        handleSyncGroup(
            groupId,
            generation,
            memberId,
            groupAssignment,
            (assignment, errors) -> resultFuture.complete(
                new KeyValue<>(errors, assignment))
        );
        return resultFuture;
    }

    public void handleSyncGroup(String groupId,
                                int generation,
                                String memberId,
                                Map<String, byte[]> groupAssignment,
                                BiConsumer<byte[], Errors> responseCallback) {
        Optional<Errors> errorsOpt = validateGroupStatus(groupId, ApiKeys.SYNC_GROUP);
        if (errorsOpt.isPresent()) {
            Errors error = errorsOpt.get();
            if (Errors.COORDINATOR_LOAD_IN_PROGRESS == error) {
                // The coordinator is loading, which means we've lost the state of the active rebalance and the
                // group will need to start over at JoinGroup. By returning rebalance in progress, the consumer
                // will attempt to rejoin without needing to rediscover the coordinator. Note that we cannot
                // return COORDINATOR_LOAD_IN_PROGRESS since older clients do not expect the error.
                responseCallback.accept(new byte[0], Errors.REBALANCE_IN_PROGRESS);
            } else {
                responseCallback.accept(new byte[0], error);
            }
        } else {
            Optional<GroupMetadata> groupOpt = groupManager.getGroup(groupId);
            if (groupOpt.isPresent()) {
                doSyncGroup(
                    groupOpt.get(),
                    generation,
                    memberId,
                    groupAssignment,
                    responseCallback
                );
            } else {
                responseCallback.accept(new byte[0], Errors.UNKNOWN_MEMBER_ID);
            }
        }
    }

    private void doSyncGroup(GroupMetadata group,
                             int generationId,
                             String memberId,
                             final Map<String, byte[]> groupAssignment,
                             BiConsumer<byte[], Errors> responseCallback) {
        group.inLock(() -> {
            if (!group.has(memberId)) {
                responseCallback.accept(new byte[0], Errors.UNKNOWN_MEMBER_ID);
            } else if (generationId != group.generationId()) {
                responseCallback.accept(new byte[0], Errors.ILLEGAL_GENERATION);
            } else {
                switch (group.currentState()) {
                    case Empty:
                    case Dead:
                        responseCallback.accept(new byte[0], Errors.UNKNOWN_MEMBER_ID);
                        break;

                    case PreparingRebalance:
                        responseCallback.accept(new byte[0], Errors.REBALANCE_IN_PROGRESS);
                        break;

                    case CompletingRebalance:
                        group.get(memberId).awaitingSyncCallback(responseCallback);

                        // if this is the leader, then we can attempt to persist state and transition to stable
                        if (group.isLeader(memberId)) {
                            log.info("Assignment received from leader for group {} for generation {}",
                                group.groupId(), group.generationId());

                            // fill any missing members with an empty assignment
                            Set<String> missing = Sets.difference(group.allMembers(), groupAssignment.keySet());
                            Map<String, byte[]> assignment = new HashMap<>();
                            assignment.putAll(groupAssignment);
                            assignment.putAll(
                                missing.stream()
                                    .collect(Collectors.toMap(
                                        k -> k,
                                        k -> new byte[0]
                                    ))
                            );

                            groupManager.storeGroup(group, assignment).thenApply(error -> {
                                return group.inLock(() -> {
                                    // another member may have joined the group while we were awaiting this callback,
                                    // so we must ensure we are still in the CompletingRebalance state and the same
                                    // generation when it gets invoked. if we have transitioned to another state,
                                    // then do nothing
                                    if (group.is(CompletingRebalance) && generationId == group.generationId()) {
                                        if (error != Errors.NONE) {
                                            resetAndPropagateAssignmentError(group, error);
                                            maybePrepareRebalance(group);
                                        } else {
                                            setAndPropagateAssignment(group, assignment);
                                            group.transitionTo(Stable);
                                        }
                                    }
                                    return null;
                                });
                            });
                        }
                        break;

                    case Stable:
                        // if the group is stable, we just return the current assignment
                        MemberMetadata memberMetadata = group.get(memberId);
                        responseCallback.accept(memberMetadata.assignment(), Errors.NONE);
                        completeAndScheduleNextHeartbeatExpiration(group, group.get(memberId));
                        break;

                    default:
                        throw new IllegalStateException("Should not reach here");
                }
            }
            return null;
        });
    }

    public CompletableFuture<Errors> handleLeaveGroup(
        String groupId,
        String memberId
    ) {
        return validateGroupStatus(groupId, ApiKeys.LEAVE_GROUP).map(error ->
            CompletableFuture.completedFuture(error)
        ).orElseGet(() -> {
            return groupManager.getGroup(groupId).map(group -> {
                return group.inLock(() -> {
                    if (group.is(Dead) || !group.has(memberId)) {
                        return CompletableFuture.completedFuture(Errors.UNKNOWN_MEMBER_ID);
                    } else {
                        MemberMetadata member = group.get(memberId);
                        removeHeartbeatForLeavingMember(group, member);
                        if (log.isDebugEnabled()) {
                            log.debug("Member {} in group {} has left, removing it from the group",
                                member.memberId(), group.groupId());
                        }
                        removeMemberAndUpdateGroup(group, member);
                        return CompletableFuture.completedFuture(Errors.NONE);
                    }
                });
            }).orElseGet(() -> {
                // if the group is marked as dead, it means some other thread has just removed the group
                // from the coordinator metadata; this is likely that the group has migrated to some other
                // coordinator OR the group is in a transient unstable phase. Let the consumer to retry
                // joining without specified consumer id,
                return CompletableFuture.completedFuture(Errors.UNKNOWN_MEMBER_ID);
            });
        });
    }

    public Map<String, Errors> handleDeleteGroups(Set<String> groupIds) {
        Map<String, Errors> groupErrors = Collections.synchronizedMap(new HashMap<>());
        List<GroupMetadata> groupsEligibleForDeletion = new ArrayList<>();

        groupIds.forEach(groupId -> {
            Optional<Errors> validateErrorsOpt = validateGroupStatus(groupId, ApiKeys.DELETE_GROUPS);
            validateErrorsOpt.map(error -> {
                groupErrors.put(groupId, error);
                return error;
            }).orElseGet(() -> {
                return groupManager.getGroup(groupId).map(group -> {
                    return group.inLock(() -> {
                        switch(group.currentState()) {
                            case Dead:
                                if (groupManager.groupNotExists(groupId)) {
                                    groupErrors.put(groupId, Errors.GROUP_ID_NOT_FOUND);
                                } else {
                                    groupErrors.put(groupId, Errors.NOT_COORDINATOR);
                                }
                                break;
                            case Empty:
                                group.transitionTo(Dead);
                                groupsEligibleForDeletion.add(group);
                                break;
                            default:
                                groupErrors.put(groupId, Errors.NON_EMPTY_GROUP);
                                break;
                        }
                        return Errors.NONE;
                    });
                }).orElseGet(() -> {
                    Errors error;
                    if (groupManager.groupNotExists(groupId)) {
                        error = Errors.GROUP_ID_NOT_FOUND;
                    } else {
                        error = Errors.NOT_COORDINATOR;
                    }
                    groupErrors.put(groupId, error);
                    return Errors.NONE;
                });
            });
        });

        if (!groupsEligibleForDeletion.isEmpty()) {
            groupManager.cleanGroupMetadata(
                groupsEligibleForDeletion.stream(),
                g -> g.removeAllOffsets()
            ).thenAccept(offsetsRemoved -> {
                log.info("The following groups were deleted {}. A total of {} offsets were removed.",
                    groupsEligibleForDeletion.stream()
                        .map(GroupMetadata::groupId)
                        .collect(Collectors.joining(",")),
                    offsetsRemoved
                );
            });
            groupErrors.putAll(
                groupsEligibleForDeletion.stream()
                    .collect(Collectors.toMap(
                        GroupMetadata::groupId,
                        ignored -> Errors.NONE
                    ))
            );
        }

        return groupErrors;
    }

    public CompletableFuture<Errors> handleHeartbeat(String groupId,
                                                     String memberId,
                                                     int generationId) {
        return validateGroupStatus(groupId, ApiKeys.HEARTBEAT).map(error -> {
            if (error == Errors.COORDINATOR_LOAD_IN_PROGRESS) {
                // the group is still loading, so respond just blindly
                return CompletableFuture.completedFuture(Errors.NONE);
            } else {
                return CompletableFuture.completedFuture(error);
            }
        }).orElseGet(() -> groupManager.getGroup(groupId).map(group ->
            group.inLock(() -> {
                switch(group.currentState()) {
                    case Dead:
                        // if the group is marked as dead, it means some other thread has just removed the group
                        // from the coordinator metadata; this is likely that the group has migrated to some other
                        // coordinator OR the group is in a transient unstable phase. Let the member retry
                        // joining without the specified member id,
                        return CompletableFuture.completedFuture(Errors.UNKNOWN_MEMBER_ID);

                    case Empty:
                        return CompletableFuture.completedFuture(Errors.UNKNOWN_MEMBER_ID);

                    case CompletingRebalance:
                        if (!group.has(memberId)) {
                            return CompletableFuture.completedFuture(Errors.UNKNOWN_MEMBER_ID);
                        } else {
                            return CompletableFuture.completedFuture(Errors.REBALANCE_IN_PROGRESS);
                        }

                    case PreparingRebalance:
                        if (!group.has(memberId)) {
                            return CompletableFuture.completedFuture(Errors.UNKNOWN_MEMBER_ID);
                        } else if (generationId != group.generationId()) {
                            return CompletableFuture.completedFuture(Errors.ILLEGAL_GENERATION);
                        } else {
                            MemberMetadata member = group.get(memberId);
                            completeAndScheduleNextHeartbeatExpiration(group, member);
                            return CompletableFuture.completedFuture(Errors.REBALANCE_IN_PROGRESS);
                        }

                    case Stable:
                        if (!group.has(memberId)) {
                            return CompletableFuture.completedFuture(Errors.UNKNOWN_MEMBER_ID);
                        } else if (generationId != group.generationId()) {
                            return CompletableFuture.completedFuture(Errors.ILLEGAL_GENERATION);
                        } else {
                            MemberMetadata member = group.get(memberId);
                            completeAndScheduleNextHeartbeatExpiration(group, member);
                            return CompletableFuture.completedFuture(Errors.NONE);
                        }

                    default:
                        return CompletableFuture.completedFuture(Errors.NONE);
                }
            })
        ).orElseGet(() ->
            CompletableFuture.completedFuture(Errors.UNKNOWN_MEMBER_ID)
        ));
    }

    public CompletableFuture<Map<TopicPartition, Errors>> handleTxnCommitOffsets(
        String groupId,
        long producerId,
        short producerEpoch,
        Map<TopicPartition, OffsetAndMetadata> offsetMetadata
    ) {
        return validateGroupStatus(groupId, ApiKeys.TXN_OFFSET_COMMIT).map(error ->
            CompletableFuture.completedFuture(
                CoreUtils.mapValue(
                    offsetMetadata,
                    ignored -> error
                )
            )
        ).orElseGet(() -> {
            GroupMetadata group = groupManager.getGroup(groupId).orElseGet(() ->
                groupManager.addGroup(new GroupMetadata(groupId, Empty))
            );
            return doCommitOffsets(
                group,
                NoMemberId,
                NoGeneration,
                producerId,
                producerEpoch,
                offsetMetadata
            );
        });
    }

    public CompletableFuture<Map<TopicPartition, Errors>> handleCommitOffsets(
        String groupId,
        String memberId,
        int generationId,
        Map<TopicPartition, OffsetAndMetadata> offsetMetadata
    ) {
        CompletableFuture<Map<TopicPartition, Errors>> result = validateGroupStatus(groupId, ApiKeys.OFFSET_COMMIT)
            .map(error ->
                CompletableFuture.completedFuture(
                    CoreUtils.mapValue(
                        offsetMetadata,
                        ignored -> error
                    )
                )
            ).orElseGet(() -> {
                return groupManager.getGroup(groupId)
                    .map(group ->
                        doCommitOffsets(
                            group, memberId, generationId, NO_PRODUCER_ID, NO_PRODUCER_EPOCH,
                            offsetMetadata
                        )
                    ).orElseGet(() -> {
                        if (generationId < 0) {
                            // the group is not relying on Kafka for group management, so allow the commit
                            GroupMetadata group = groupManager.addGroup(new GroupMetadata(groupId, Empty));
                            return doCommitOffsets(group, memberId, generationId, NO_PRODUCER_ID, NO_PRODUCER_EPOCH,
                                offsetMetadata);
                        } else {
                            return CompletableFuture.completedFuture(
                                CoreUtils.mapValue(
                                    offsetMetadata,
                                    ignored -> Errors.ILLEGAL_GENERATION
                                )
                            );
                        }
                    });
            });

        return result;
    }

    public CompletableFuture<Void> scheduleHandleTxnCompletion(
        long producerId,
        Set<Integer> offsetsPartitions,
        TransactionResult transactionResult
    ) {
        boolean isCommit = TransactionResult.COMMIT == transactionResult;
        return groupManager.scheduleHandleTxnCompletion(
            producerId,
            offsetsPartitions,
            isCommit
        );
    }

    private CompletableFuture<Map<TopicPartition, Errors>> doCommitOffsets(
        GroupMetadata group,
        String memberId,
        int generationId,
        long producerId,
        short producerEpoch,
        Map<TopicPartition, OffsetAndMetadata> offsetMetadata
    ) {
        return group.inLock(() -> {
            if (group.is(Dead)) {
                return CompletableFuture.completedFuture(
                    CoreUtils.mapValue(offsetMetadata, ignored ->
                        Errors.UNKNOWN_MEMBER_ID));
            } else if ((generationId < 0 && group.is(Empty)) || (producerId != NO_PRODUCER_ID)) {
                // The group is only using Kafka to store offsets.
                // Also, for transactional offset commits we don't need to validate group membership
                // and the generation.
                return groupManager.storeOffsets(group, memberId, offsetMetadata, producerId, producerEpoch);
            } else if (group.is(CompletingRebalance)) {
                return CompletableFuture.completedFuture(
                    CoreUtils.mapValue(offsetMetadata, ignored ->
                        Errors.REBALANCE_IN_PROGRESS));
            } else if (!group.has(memberId)) {
                return CompletableFuture.completedFuture(
                    CoreUtils.mapValue(offsetMetadata, ignored ->
                        Errors.UNKNOWN_MEMBER_ID));
            } else if (generationId != group.generationId()) {
                return CompletableFuture.completedFuture(
                    CoreUtils.mapValue(offsetMetadata, ignored ->
                        Errors.ILLEGAL_GENERATION));
            } else {
                MemberMetadata member = group.get(memberId);
                completeAndScheduleNextHeartbeatExpiration(group, member);
                return groupManager.storeOffsets(
                    group, memberId, offsetMetadata
                );
            }
        });
    }

    public KeyValue<Errors, Map<TopicPartition, PartitionData>> handleFetchOffsets(
        String groupId,
        Optional<List<TopicPartition>> partitions
    ) {
        return validateGroupStatus(groupId, ApiKeys.OFFSET_FETCH).map(errors ->
            new KeyValue<Errors, Map<TopicPartition, PartitionData>>(
                errors,
                new HashMap<>()
            )
        ).orElseGet(() ->
            new KeyValue<>(
                Errors.NONE,
                groupManager.getOffsets(groupId, partitions)
            )
        );
    }

    public KeyValue<Errors, List<GroupOverview>> handleListGroups() {
        if (!isActive.get()) {
            return new KeyValue<>(Errors.COORDINATOR_NOT_AVAILABLE, new ArrayList<>());
        } else {
            Errors errors;
            if (groupManager.isLoading()) {
                errors = Errors.COORDINATOR_LOAD_IN_PROGRESS;
            } else {
                errors = Errors.NONE;
            }
            List<GroupOverview> overviews = new ArrayList<>();
            groupManager.currentGroups().forEach(group -> overviews.add(group.overview()));
            return new KeyValue<>(
                errors,
                overviews
            );
        }
    }

    public KeyValue<Errors, GroupSummary> handleDescribeGroup(String groupId) {
        return validateGroupStatus(groupId, ApiKeys.DESCRIBE_GROUPS).map(error ->
            new KeyValue<>(error, GroupCoordinator.EmptyGroup)
        ).orElseGet(() ->
            groupManager.getGroup(groupId)
                .map(group ->
                    group.inLock(() -> new KeyValue<>(Errors.NONE, group.summary())
                    ))
                .orElseGet(() -> new KeyValue<>(Errors.NONE, GroupCoordinator.DeadGroup))
        );
    }

    public CompletableFuture<Integer> handleDeletedPartitions(Set<TopicPartition> topicPartitions) {
        return groupManager.cleanGroupMetadata(groupManager.currentGroupsStream(), group ->
            group.removeOffsets(topicPartitions.stream())
        ).thenApply(offsetsRemoved -> {
            log.info("Removed {} offsets associated with deleted partitions: {}",
                offsetsRemoved,
                topicPartitions.stream()
                    .map(TopicPartition::toString)
                    .collect(Collectors.joining(",")));
            return offsetsRemoved;
        });
    }

    private boolean isValidGroupId(String groupId,
                                   ApiKeys api) {
        switch (api) {
            case OFFSET_COMMIT:
            case OFFSET_FETCH:
            case DESCRIBE_GROUPS:
            case DELETE_GROUPS:
                // For backwards compatibility, we support the offset commit APIs for the empty groupId, and also
                // in DescribeGroups and DeleteGroups so that users can view and delete state of all groups.
                return groupId != null;
            default:
                return groupId != null && !groupId.isEmpty();

        }
    }

    private Optional<Errors> validateGroupStatus(String groupId,
                                                 ApiKeys api) {
        if (!isValidGroupId(groupId, api)) {
            return Optional.of(Errors.INVALID_GROUP_ID);
        } else if (!isActive.get()) {
            return Optional.of(Errors.COORDINATOR_NOT_AVAILABLE);
        } else if (groupManager.isGroupLoading(groupId)) {
            return Optional.of(Errors.COORDINATOR_LOAD_IN_PROGRESS);
        } else if (!groupManager.isGroupLocal(groupId)) {
            return Optional.of(Errors.NOT_COORDINATOR);
        } else {
            return Optional.empty();
        }
    }

    private void onGroupUnloaded(GroupMetadata group) {
        group.inLock(() -> {
            log.info("Unloading group metadata for {} with generation {}",
                group.groupId(), group.generationId());
            GroupState previousState = group.currentState();
            group.transitionTo(Dead);

            switch (previousState) {
                case Empty:
                case Dead:
                case PreparingRebalance:
                    for (MemberMetadata member : group.allMemberMetadata()) {
                        if (member.awaitingJoinCallback() != null) {
                            member.awaitingJoinCallback().complete(
                                joinError(member.memberId(), Errors.NOT_COORDINATOR)
                            );
                            member.awaitingJoinCallback(null);
                        }
                    }
                    joinPurgatory.checkAndComplete(new GroupKey(group.groupId()));
                    break;
                case Stable:
                case CompletingRebalance:
                    for (MemberMetadata member : group.allMemberMetadata()) {
                        if (member.awaitingSyncCallback() != null) {
                            member.awaitingSyncCallback().accept(
                                new byte[0], Errors.NOT_COORDINATOR
                            );
                            member.awaitingSyncCallback(null);
                        }
                        heartbeatPurgatory.checkAndComplete(
                            new MemberKey(member.groupId(), member.memberId())
                        );
                    }
                    break;
                default:
                    break;
            }
            return null;
        });
    }

    private void onGroupLoaded(GroupMetadata group) {
        group.inLock(() -> {
            log.info("Loading group metadata for {} with generation {}",
                group.groupId(), group.generationId());
            checkArgument(
                group.is(Stable) || group.is(Empty));
            group.allMemberMetadata().forEach(member ->
                completeAndScheduleNextHeartbeatExpiration(group, member));
            return null;
        });
    }

    public CompletableFuture<Void> handleGroupImmigration(int offsetTopicPartitionId) {
        return groupManager.scheduleLoadGroupAndOffsets(
            offsetTopicPartitionId,
            this::onGroupLoaded
        );
    }

    public void handleGroupEmigration(int offsetTopicPartition) {
        groupManager.removeGroupsForPartition(offsetTopicPartition, this::onGroupUnloaded);
    }

    private void setAndPropagateAssignment(GroupMetadata group,
                                           Map<String, byte[]> assignment) {
        checkState(group.is(CompletingRebalance));
        group.allMemberMetadata().forEach(member -> member.assignment(assignment.get(member.memberId())));
        propagateAssignment(group, Errors.NONE);
    }

    private void resetAndPropagateAssignmentError(GroupMetadata group,
                                                  Errors error) {
        checkState(group.is(CompletingRebalance));
        group.allMemberMetadata().forEach(m -> m.assignment(new byte[0]));
        propagateAssignment(group, error);
    }

    private void propagateAssignment(GroupMetadata group, Errors error) {
        for (MemberMetadata member : group.allMemberMetadata()) {
            if (member.awaitingSyncCallback() != null) {
                member.awaitingSyncCallback().accept(member.assignment(), error);
                member.awaitingSyncCallback(null);

                // reset the session timeout for members after propagating the member's assignment.
                // This is because if any member's session expired while we were still awaiting either
                // the leader sync group or the storage callback, its expiration will be ignored and no
                // future heartbeat expectations will not be scheduled.
                completeAndScheduleNextHeartbeatExpiration(group, member);
            }
        }
    }

    private JoinGroupResult joinError(String memberId, Errors error) {
        return new JoinGroupResult(
            Collections.emptyMap(),
            memberId,
            0,
            GroupCoordinator.NoProtocol,
            GroupCoordinator.NoLeader,
            error);
    }

    /**
     * Complete existing DelayedHeartbeats for the given member and schedule the next one.
     */
    private void completeAndScheduleNextHeartbeatExpiration(GroupMetadata group, MemberMetadata member) {
        // complete current heartbeat expectation
        member.latestHeartbeat(time.milliseconds());
        MemberKey memberKey = new MemberKey(member.groupId(), member.memberId());
        heartbeatPurgatory.checkAndComplete(memberKey);

        // reschedule the next heartbeat expiration deadline
        long newHeartbeatDeadline = member.latestHeartbeat() + member.sessionTimeoutMs();
        DelayedHeartbeat delayedHeartbeat = new DelayedHeartbeat(
            this,
            group,
            member,
            newHeartbeatDeadline,
            member.sessionTimeoutMs());
        heartbeatPurgatory.tryCompleteElseWatch(
            delayedHeartbeat, Lists.newArrayList(memberKey));
    }

    private void removeHeartbeatForLeavingMember(GroupMetadata group,
                                                 MemberMetadata member) {
        member.isLeaving(true);
        MemberKey memberKey = new MemberKey(member.groupId(), member.memberId());
        heartbeatPurgatory.checkAndComplete(memberKey);
    }

    private CompletableFuture<JoinGroupResult> addMemberAndRebalance(
        int rebalanceTimeoutMs,
        int sessionTimeoutMs,
        String clientId,
        String clientHost,
        String protocolType,
        Map<String, byte[]> protocols,
        GroupMetadata group
    ) {
        String memberId = clientId + "-" + group.generateMemberIdSuffix();
        MemberMetadata member = new MemberMetadata(
            memberId,
            group.groupId(),
            clientId,
            clientHost,
            rebalanceTimeoutMs,
            sessionTimeoutMs,
            protocolType,
            protocols);
        CompletableFuture<JoinGroupResult> joinFuture = new CompletableFuture<>();
        member.awaitingJoinCallback(joinFuture);
        // update the newMemberAdded flag to indicate that the join group can be further delayed
        if (group.is(PreparingRebalance) && group.generationId() == 0) {
            group.newMemberAdded(true);
        }

        group.add(member);
        maybePrepareRebalance(group);
        return joinFuture;
    }

    private CompletableFuture<JoinGroupResult> updateMemberAndRebalance(
        GroupMetadata group,
        MemberMetadata member,
        Map<String, byte[]> protocols
    ) {
        CompletableFuture<JoinGroupResult> resultFuture = new CompletableFuture<>();
        member.supportedProtocols(protocols);
        member.awaitingJoinCallback(resultFuture);
        maybePrepareRebalance(group);
        return resultFuture;
    }

    private void maybePrepareRebalance(GroupMetadata group) {
        group.inLock(() -> {
            if (group.canReblance()) {
                prepareRebalance(group);
            }
            return null;
        });
    }

    private void prepareRebalance(GroupMetadata group) {
        // if any members are awaiting sync, cancel their request and have them rejoin
        if (group.is(CompletingRebalance)) {
            resetAndPropagateAssignmentError(group, Errors.REBALANCE_IN_PROGRESS);
        }

        DelayedJoin delayedRebalance;

        if (group.is(Empty)) {
            delayedRebalance = new InitialDelayedJoin(this,
                joinPurgatory,
                group,
                groupConfig.groupInitialRebalanceDelayMs(),
                groupConfig.groupInitialRebalanceDelayMs(),
                Math.max(group.rebalanceTimeoutMs() - groupConfig.groupInitialRebalanceDelayMs(), 0));
        } else {
            delayedRebalance = new DelayedJoin(this, group, group.rebalanceTimeoutMs());
        }

        group.transitionTo(PreparingRebalance);

        log.info("Preparing to rebalance group {} with old generation {} ({}-{})",
            group.groupId(),
            group.generationId(),
            Topic.GROUP_METADATA_TOPIC_NAME,
            groupManager.partitionFor(group.groupId()));

        GroupKey groupKey = new GroupKey(group.groupId());
        joinPurgatory.tryCompleteElseWatch(delayedRebalance, Lists.newArrayList(groupKey));
    }

    private void removeMemberAndUpdateGroup(GroupMetadata group,
                                            MemberMetadata member) {
        group.remove(member.memberId());
        switch (group.currentState()) {
            case Dead:
            case Empty:
                break;
            case Stable:
            case CompletingRebalance:
                maybePrepareRebalance(group);
                break;
            case PreparingRebalance:
                joinPurgatory.checkAndComplete(new GroupKey(group.groupId()));
                break;
            default:
                break;
        }
    }

    boolean tryCompleteJoin(GroupMetadata group,
                            Supplier<Boolean> forceComplete) {
        return group.inLock(() -> {
            if (group.notYetRejoinedMembers().isEmpty()) {
                return forceComplete.get();
            } else {
                return false;
            }
        });
    }

    void onExpireJoin() {
        // TODO: add metrics for restabilize timeouts
    }

    void onCompleteJoin(GroupMetadata group) {
        group.inLock(() -> {
            // remove any members who haven't joined the group yet
            group.notYetRejoinedMembers().forEach(failedMember -> {
                removeHeartbeatForLeavingMember(group, failedMember);
                group.remove(failedMember.memberId());
                // TODO: cut the socket connection to the client
            });

            if (!group.is(Dead)) {
                group.initNextGeneration();
                if (group.is(Empty)) {
                    log.info("Group {} with generation {} is now empty {}-{}",
                        group.groupId(), group.generationId(),
                        Topic.GROUP_METADATA_TOPIC_NAME, groupManager.partitionFor(group.groupId()));

                    groupManager.storeGroup(group, Collections.emptyMap()).thenAccept(error -> {
                        if (error != Errors.NONE) {
                            // we failed to write the empty group metadata. If the broker fails before another
                            // rebalance, the previous generation written to the log will become active again
                            // (and most likely timeout). This should be safe since there are no active members
                            // in an empty generation, so we just warn.
                            log.warn("Failed to write empty metadata for group {}: {}",
                                group.groupId(), error.message());
                        }
                        if (log.isDebugEnabled()) {
                            log.warn("add partition ownership for group {}",
                                group.groupId());
                        }
                        groupManager.addPartitionOwnership(groupManager.partitionFor(group.groupId()));
                    });
                } else {
                    log.info("Stabilized group {} generation {} ({}-{})",
                        group.groupId(), group.generationId(),
                        Topic.GROUP_METADATA_TOPIC_NAME,
                        groupManager.partitionFor(group.groupId()));

                    // trigger the awaiting join group response callback for all the members after rebalancing
                    for (MemberMetadata member : group.allMemberMetadata()) {
                        Objects.requireNonNull(member.awaitingJoinCallback());
                        Map<String, byte[]> members;
                        if (group.isLeader(member.memberId())) {
                            members = group.currentMemberMetadata();
                        } else {
                            members = Collections.emptyMap();
                        }
                        JoinGroupResult joinResult = new JoinGroupResult(
                            members,
                            member.memberId(),
                            group.generationId(),
                            group.protocolOrNull(),
                            group.leaderOrNull(),
                            Errors.NONE);

                        member.awaitingJoinCallback().complete(joinResult);
                        member.awaitingJoinCallback(null);
                        completeAndScheduleNextHeartbeatExpiration(group, member);
                    }
                }
            }
            return null;
        });
    }

    boolean tryCompleteHeartbeat(GroupMetadata group,
                                 MemberMetadata member,
                                 long heartbeatDeadline,
                                 Supplier<Boolean> forceComplete) {
        return group.inLock(() -> {
            if (shouldKeepMemberAlive(member, heartbeatDeadline)
                || member.isLeaving()) {
                return forceComplete.get();
            } else {
                return false;
            }
        });
    }

    void onExpireHeartbeat(GroupMetadata group,
                           MemberMetadata member,
                           long heartbeatDeadline) {
        group.inLock(() -> {
            if (!shouldKeepMemberAlive(member, heartbeatDeadline)) {
                log.info("Member {} in group {} has failed, removing it from the group",
                    member.memberId(), group.groupId());
                removeMemberAndUpdateGroup(group, member);
            }
            return null;
        });
    }

    void onCompleteHeartbeat() {
        // TODO: add metrics for complete heartbeats
    }

    private boolean shouldKeepMemberAlive(MemberMetadata member,
                                          long heartbeatDeadline) {
        return member.awaitingJoinCallback() != null
            || member.awaitingSyncCallback() != null
            || member.latestHeartbeat() + member.sessionTimeoutMs() > heartbeatDeadline;
    }

    private boolean isCoordinatorForGroup(String groupId) {
        return groupManager.isGroupLocal(groupId);
    }

    private boolean isCoordinatorLoadInProgress(String groupId) {
        return groupManager.isGroupLoading(groupId);
    }

    public boolean isActive() {
        return isActive.get();
    }
}<|MERGE_RESOLUTION|>--- conflicted
+++ resolved
@@ -100,14 +100,6 @@
 
 
     public static GroupCoordinator of(
-<<<<<<< HEAD
-            String tenant,
-            SystemTopicClient client,
-            GroupConfig groupConfig,
-            OffsetConfig offsetConfig,
-            Timer timer,
-            Time time
-=======
         String tenant,
         SystemTopicClient client,
         GroupConfig groupConfig,
@@ -115,7 +107,6 @@
         String namespacePrefix,
         Timer timer,
         Time time
->>>>>>> 7a112876
     ) {
         ScheduledExecutorService coordinatorExecutor = OrderedScheduler.newSchedulerBuilder()
                 .name("group-coordinator-executor")
@@ -123,21 +114,13 @@
                 .build();
 
         GroupMetadataManager metadataManager = new GroupMetadataManager(
-<<<<<<< HEAD
-                tenant,
-                offsetConfig,
-                client.newProducerBuilder(),
-                client.newReaderBuilder(),
-                coordinatorExecutor,
-                time
-=======
+            tenant,
             offsetConfig,
             client.newProducerBuilder(),
             client.newReaderBuilder(),
             coordinatorExecutor,
             namespacePrefix,
             time
->>>>>>> 7a112876
         );
 
         DelayedOperationPurgatory<DelayedJoin> joinPurgatory = DelayedOperationPurgatory.<DelayedJoin>builder()
