--- conflicted
+++ resolved
@@ -53,11 +53,8 @@
 import io.streamnative.pulsar.handlers.kop.utils.KopTopic;
 import io.streamnative.pulsar.handlers.kop.utils.MessageIdUtils;
 import io.streamnative.pulsar.handlers.kop.utils.OffsetFinder;
-<<<<<<< HEAD
-=======
 import io.streamnative.pulsar.handlers.kop.utils.TopicNameUtils;
 import io.streamnative.pulsar.handlers.kop.utils.ZooKeeperUtils;
->>>>>>> 3fbba899
 import io.streamnative.pulsar.handlers.kop.utils.delayed.DelayedOperation;
 import io.streamnative.pulsar.handlers.kop.utils.delayed.DelayedOperationKey;
 import io.streamnative.pulsar.handlers.kop.utils.delayed.DelayedOperationPurgatory;
@@ -2200,17 +2197,10 @@
             deleteTopicsResponse.put(topic, errors);
             if (errors == Errors.NONE) {
                 // create topic ZNode to trigger the coordinator DeleteTopicsEvent event
-<<<<<<< HEAD
                 metadataStore.put(
                         KopEventManager.getDeleteTopicsPath() + "/" + topic,
                         new byte[0],
                         Optional.empty());
-=======
-                ZooKeeperUtils.tryCreatePath(pulsarService.getZkClient(),
-                        KopEventManager.getDeleteTopicsPath() + "/"
-                                + TopicNameUtils.getTopicNameWithUrlEncoded(topic),
-                        new byte[0]);
->>>>>>> 3fbba899
             }
             if (topicToDeleteCount.decrementAndGet() == 0) {
                 resultFuture.complete(new DeleteTopicsResponse(deleteTopicsResponse));
