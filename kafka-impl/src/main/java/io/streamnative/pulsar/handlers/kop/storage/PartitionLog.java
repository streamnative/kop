--- conflicted
+++ resolved
@@ -139,17 +139,13 @@
         this.time = time;
         this.topicPartition = topicPartition;
         this.fullPartitionName = fullPartitionName;
-<<<<<<< HEAD
         this.kafkaTopicLookupService = kafkaTopicLookupService;
         this.producerStateManager = new ProducerStateManager(fullPartitionName, producerStateManagerSnapshotBuffer);
+      this.preciseTopicPublishRateLimitingEnable = kafkaConfig.isPreciseTopicPublishRateLimiterEnable();
     }
 
     public CompletableFuture<PartitionLog> recover() {
         return producerStateManager.recover(this).thenApply(___ -> this);
-=======
-        this.producerStateManager = producerStateManager;
-        this.preciseTopicPublishRateLimitingEnable = kafkaConfig.isPreciseTopicPublishRateLimiterEnable();
->>>>>>> 50eb5fd9
     }
 
     private CompletableFuture<EntryFormatter> getEntryFormatter(
