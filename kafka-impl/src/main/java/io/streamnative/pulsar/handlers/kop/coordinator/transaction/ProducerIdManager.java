/**
 * Licensed under the Apache License, Version 2.0 (the "License");
 * you may not use this file except in compliance with the License.
 * You may obtain a copy of the License at
 *
 *     http://www.apache.org/licenses/LICENSE-2.0
 *
 * Unless required by applicable law or agreed to in writing, software
 * distributed under the License is distributed on an "AS IS" BASIS,
 * WITHOUT WARRANTIES OR CONDITIONS OF ANY KIND, either express or implied.
 * See the License for the specific language governing permissions and
 * limitations under the License.
 */
package io.streamnative.pulsar.handlers.kop.coordinator.transaction;

import com.fasterxml.jackson.core.JsonProcessingException;
import com.fasterxml.jackson.databind.JsonNode;
import com.fasterxml.jackson.databind.ObjectMapper;
import com.google.common.collect.Maps;
import java.io.IOException;
import java.nio.charset.StandardCharsets;
import java.util.Map;
import java.util.Objects;
import java.util.Optional;
import java.util.concurrent.CompletableFuture;
import lombok.AllArgsConstructor;
import lombok.Builder;
import lombok.Data;
import lombok.ToString;
import lombok.extern.slf4j.Slf4j;
import org.apache.kafka.common.KafkaException;
import org.apache.pulsar.metadata.api.GetResult;
import org.apache.pulsar.metadata.api.MetadataStoreException;
import org.apache.pulsar.metadata.api.extended.MetadataStoreExtended;

/**
 * ProducerIdManager is the part of the transaction coordinator that provides ProducerIds in a unique way
 * such that the same producerId will not be assigned twice across multiple transaction coordinators.
 *
 * ProducerIds are managed via ZooKeeper, where the latest producerId block is written on the corresponding ZK
 * path by the manager who claims the block, where the written block_start and block_end are both inclusive.
 */
@Slf4j
public class ProducerIdManager {

    private static final Long currentVersion = 1L;
    public static final Long PID_BLOCK_SIZE = 1000L;
    public static final String KOP_PID_BLOCK_ZNODE = "/kop_latest_producer_id_block";
    private static final ObjectMapper objectMapper = new ObjectMapper();

    private final int brokerId;
    private final MetadataStoreExtended metadataStore;

    private ProducerIdBlock currentProducerIdBlock;
    private Long nextProducerId = -1L;

    public ProducerIdManager(int brokerId, MetadataStoreExtended metadataStore) {
        this.brokerId = brokerId;
        this.metadataStore = metadataStore;
    }

    public static byte[] generateProducerIdBlockJson(ProducerIdBlock producerIdBlock) throws
            JsonProcessingException {
        Map<String, Object> dataMap = Maps.newHashMap();
        dataMap.put("version", currentVersion);
        dataMap.put("broker", producerIdBlock.brokerId);
        dataMap.put("block_start", producerIdBlock.blockStartId);
        dataMap.put("block_end", producerIdBlock.blockEndId);
        return objectMapper.writeValueAsBytes(dataMap);
    }

    public static ProducerIdBlock parseProducerIdBlockData(byte[] bytes) throws IOException {
        JsonNode jsonNode = objectMapper.readTree(bytes);
        return ProducerIdBlock.builder()
                .brokerId(jsonNode.get("broker").asInt())
                .blockStartId(jsonNode.get("block_start").asLong())
                .blockEndId(jsonNode.get("block_end").asLong())
                .build();
    }

    public CompletableFuture<Void> getNewProducerIdBlock() {
        CompletableFuture<Void> future = new CompletableFuture<>();
        getCurrentDataAndVersion().thenAccept(currentDataAndVersionOpt -> {
            if (currentDataAndVersionOpt.isPresent() && currentDataAndVersionOpt.get().getData() != null) {
                DataAndVersion dataAndVersion = currentDataAndVersionOpt.get();
                try {
                    ProducerIdBlock currProducerIdBlock =
                            ProducerIdManager.parseProducerIdBlockData(dataAndVersion.getData());
                    if (currProducerIdBlock.blockEndId > Long.MAX_VALUE - ProducerIdManager.PID_BLOCK_SIZE) {
                        // We have exhausted all producerIds (wow!), treat it as a fatal error
                        log.error("Exhausted all producerIds as the next block's end producerId is will "
                                + "has exceeded long type limit (current block end producerId is {})",
                                currProducerIdBlock.blockEndId);
                        future.completeExceptionally(new KafkaException("Have exhausted all producerIds."));
                        return;
                    }
                    currentProducerIdBlock = ProducerIdBlock
                            .builder()
                            .brokerId(brokerId)
                            .blockStartId(currProducerIdBlock.blockEndId + 1L)
                            .blockEndId(currProducerIdBlock.blockEndId + ProducerIdManager.PID_BLOCK_SIZE)
                            .build();
                } catch (IOException e) {
                    future.completeExceptionally(new KafkaException("Get producerId failed.", e));
                    return;
                }
            } else {
                if (log.isDebugEnabled()) {
                    log.debug("There is no producerId block yet, creating the first block");
                }
                currentProducerIdBlock = ProducerIdBlock
                        .builder()
                        .brokerId(brokerId)
                        .blockStartId(0L)
                        .blockEndId(ProducerIdManager.PID_BLOCK_SIZE - 1)
                        .build();
            }
            try {
                byte[] newProducerIdBlockData = ProducerIdManager
                        .generateProducerIdBlockJson(currentProducerIdBlock);
                conditionalUpdateData(newProducerIdBlockData,
                        currentDataAndVersionOpt.orElse(DataAndVersion.DEFAULT_VERSION).getVersion())
                        .thenAccept(version -> {
                            future.complete(null);
                        }).exceptionally(ex -> {
                            future.completeExceptionally(ex);
                            return null;
                        });
            } catch (JsonProcessingException e) {
                future.completeExceptionally(e);
            }
        }).exceptionally(ex -> {
            future.completeExceptionally(ex);
            return null;
        });
        return future;
    }

    public CompletableFuture<Void> initialize() {
        CompletableFuture<Void> future = new CompletableFuture<>();
        getNewProducerIdBlock()
                .thenAccept(__ -> {
                    nextProducerId = currentProducerIdBlock.blockStartId;
                    future.complete(null);
                }).exceptionally(throwable -> {
                    future.completeExceptionally(throwable);
                    return null;
                });
        return future;
    }

    public synchronized CompletableFuture<Long> generateProducerId() {
        CompletableFuture<Long> nextProducerIdFuture = new CompletableFuture<>();
        // grab a new block of producerIds if this block has been exhausted
        if (nextProducerId > currentProducerIdBlock.blockEndId) {
            getNewProducerIdBlock().thenAccept(__ -> {
                nextProducerId = currentProducerIdBlock.blockStartId + 1;
                nextProducerIdFuture.complete(nextProducerId - 1);
            }).exceptionally(ex -> {
                nextProducerIdFuture.completeExceptionally(ex);
                return null;
            });
        } else {
            nextProducerId += 1;
            nextProducerIdFuture.complete(nextProducerId - 1);
        }

        return nextProducerIdFuture;
    }

    private CompletableFuture<Long> conditionalUpdateData(byte[] data, long expectVersion) {
        CompletableFuture<Long> updateFuture = new CompletableFuture<>();
        metadataStore.put(KOP_PID_BLOCK_ZNODE, data, Optional.of(expectVersion))
                .thenAccept(stat -> {
                    if (log.isDebugEnabled()) {
                        log.debug("ConditionalUpdateData Expect version: {}, stat version: {}",
                                expectVersion, stat.getVersion());
                    }
                    updateFuture.complete(stat.getVersion());
                }).exceptionally(ex -> {
                    if (ex instanceof MetadataStoreException.BadVersionException) {
                        checkProducerIdBlockMetadata(data)
                                .thenAccept(updateFuture::complete).exceptionally(e -> {
                                    updateFuture.completeExceptionally(e);
                                    return null;
                                });
                    } else if (ex instanceof MetadataStoreException.NotFoundException) {
                        log.error("Update of path {} with data {} and expected version {} failed due to {}",
                                KOP_PID_BLOCK_ZNODE, getProducerIdBlockStr(data), expectVersion,
                                "NoNode for path " + KOP_PID_BLOCK_ZNODE);
                        updateFuture.completeExceptionally(new Exception("NoNode for path " + KOP_PID_BLOCK_ZNODE));
                    } else {
                        log.error("Update of path {} with data {} and expected version {} exception: {}",
                                KOP_PID_BLOCK_ZNODE, getProducerIdBlockStr(data), expectVersion, ex);
                        updateFuture.completeExceptionally(new Exception("Error to update data.", ex));
                    }
                    return null;
                });
        return updateFuture;
    }

    private CompletableFuture<Long> checkProducerIdBlockMetadata(byte[] expectedData) {
        CompletableFuture<Long> future = new CompletableFuture<>();
        try {
            ProducerIdBlock expectedPidBlock = ProducerIdManager.parseProducerIdBlockData(expectedData);
            getCurrentDataAndVersion().thenAccept(dataAndVersionOpt -> {
                if (dataAndVersionOpt.isPresent()) {
                    DataAndVersion dataAndVersion = dataAndVersionOpt.get();
                    byte[] data = dataAndVersion.getData();
                    try {
                        ProducerIdBlock producerIdBlock =
                                ProducerIdManager.parseProducerIdBlockData(data);
                        if (expectedPidBlock.equals(producerIdBlock)) {
                            long version = dataAndVersion.getVersion();
                            future.complete(version);
                            return;
                        }
                    } catch (IOException e) {
                        future.completeExceptionally(e);
                        return;
                    }
                    future.complete(dataAndVersionOpt.get().getVersion());
                } else {
                    future.completeExceptionally(new Exception("ProducerId is not present !"));
                }
            }).exceptionally(ex -> {
                future.completeExceptionally(ex);
                return null;
            });
        } catch (IOException e) {
            log.warn("Error while checking for producerId block Zk data on path {}: expected data {}",
                    ProducerIdManager.KOP_PID_BLOCK_ZNODE, getProducerIdBlockStr(expectedData), e);
            future.completeExceptionally(e);
        }
        return future;
    }

    private CompletableFuture<Optional<DataAndVersion>> getCurrentDataAndVersion() {
        CompletableFuture<Optional<DataAndVersion>> future = new CompletableFuture<>();
        metadataStore.get(KOP_PID_BLOCK_ZNODE)
                .thenAccept(resultOpt -> {
                    if (resultOpt.isPresent()) {
                        GetResult getResult = resultOpt.get();
                        future.complete(Optional.of(
                                new DataAndVersion(getResult.getValue(), getResult.getStat().getVersion())));
                    } else {
                        future.complete(Optional.empty());
                    }
                }).exceptionally(ex -> {
                    future.completeExceptionally(ex);
                    return null;
                });
        return future;
    }

    @Data
    @AllArgsConstructor
    private static class DataAndVersion {
        private byte[] data;
        private long version;

        public static final DataAndVersion DEFAULT_VERSION = new DataAndVersion(null, -1);
    }

    /**
     * ProducerId block.
     */
    @Builder
    @Data
    @AllArgsConstructor
    @ToString
    public static class ProducerIdBlock {
        private Integer brokerId;
        private Long blockStartId;
        private Long blockEndId;

        @Override
        public boolean equals(Object o) {
            if (this == o) {
                return true;
            }
            if (o == null || getClass() != o.getClass()) {
                return false;
            }
            ProducerIdBlock that = (ProducerIdBlock) o;
            return Objects.equals(brokerId, that.brokerId)
                    && Objects.equals(blockStartId, that.blockStartId)
                    && Objects.equals(blockEndId, that.blockEndId);
        }

        @Override
        public int hashCode() {
            return Objects.hash(brokerId, blockStartId, blockEndId);
        }
    }

    private String getProducerIdBlockStr(byte[] bytes) {
        return new String(bytes, StandardCharsets.UTF_8);
    }
<<<<<<< HEAD

    public void shutdown() {
        log.info("Shutdown complete: last producerId assigned {}", nextProducerId);
    }

=======
>>>>>>> 30fe77e7
}<|MERGE_RESOLUTION|>--- conflicted
+++ resolved
@@ -297,12 +297,9 @@
     private String getProducerIdBlockStr(byte[] bytes) {
         return new String(bytes, StandardCharsets.UTF_8);
     }
-<<<<<<< HEAD
 
     public void shutdown() {
         log.info("Shutdown complete: last producerId assigned {}", nextProducerId);
     }
 
-=======
->>>>>>> 30fe77e7
 }