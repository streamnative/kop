/**
 * Licensed under the Apache License, Version 2.0 (the "License");
 * you may not use this file except in compliance with the License.
 * You may obtain a copy of the License at
 *
 *     http://www.apache.org/licenses/LICENSE-2.0
 *
 * Unless required by applicable law or agreed to in writing, software
 * distributed under the License is distributed on an "AS IS" BASIS,
 * WITHOUT WARRANTIES OR CONDITIONS OF ANY KIND, either express or implied.
 * See the License for the specific language governing permissions and
 * limitations under the License.
 */
package io.streamnative.pulsar.handlers.kop;

import static com.google.common.base.Preconditions.checkState;
import static io.streamnative.pulsar.handlers.kop.KopServerStats.SERVER_SCOPE;
import static io.streamnative.pulsar.handlers.kop.utils.TopicNameUtils.getKafkaTopicNameFromPulsarTopicname;
import static org.apache.pulsar.common.naming.TopicName.PARTITIONED_TOPIC_SUFFIX;

import com.google.common.collect.ImmutableMap;
import io.netty.channel.ChannelInitializer;
import io.netty.channel.socket.SocketChannel;
import io.streamnative.pulsar.handlers.kop.coordinator.group.GroupConfig;
import io.streamnative.pulsar.handlers.kop.coordinator.group.GroupCoordinator;
import io.streamnative.pulsar.handlers.kop.coordinator.group.OffsetConfig;
import io.streamnative.pulsar.handlers.kop.coordinator.transaction.TransactionConfig;
import io.streamnative.pulsar.handlers.kop.coordinator.transaction.TransactionCoordinator;
import io.streamnative.pulsar.handlers.kop.stats.PrometheusMetricsProvider;
import io.streamnative.pulsar.handlers.kop.utils.ConfigurationUtils;
import io.streamnative.pulsar.handlers.kop.utils.KopTopic;
import io.streamnative.pulsar.handlers.kop.utils.MetadataUtils;
import io.streamnative.pulsar.handlers.kop.utils.timer.SystemTimer;
import java.net.InetSocketAddress;
import java.util.ArrayList;
import java.util.HashMap;
import java.util.List;
import java.util.Map;
import java.util.concurrent.CompletableFuture;
import java.util.concurrent.TimeUnit;
import java.util.stream.Collectors;
import lombok.Getter;
import lombok.extern.slf4j.Slf4j;
import org.apache.bookkeeper.stats.StatsLogger;
import org.apache.commons.configuration.Configuration;
import org.apache.commons.configuration.PropertiesConfiguration;
import org.apache.kafka.common.internals.Topic;
import org.apache.kafka.common.record.CompressionType;
import org.apache.kafka.common.security.auth.SecurityProtocol;
import org.apache.kafka.common.utils.Time;
import org.apache.pulsar.broker.PulsarServerException;
import org.apache.pulsar.broker.ServiceConfiguration;
import org.apache.pulsar.broker.ServiceConfigurationUtils;
import org.apache.pulsar.broker.namespace.NamespaceBundleOwnershipListener;
import org.apache.pulsar.broker.protocol.ProtocolHandler;
import org.apache.pulsar.broker.service.BrokerService;
import org.apache.pulsar.client.admin.Lookup;
import org.apache.pulsar.client.admin.PulsarAdmin;
import org.apache.pulsar.client.impl.PulsarClientImpl;
import org.apache.pulsar.common.naming.NamespaceBundle;
import org.apache.pulsar.common.naming.NamespaceName;
import org.apache.pulsar.common.naming.TopicName;
import org.apache.pulsar.common.util.FutureUtil;

/**
 * Kafka Protocol Handler load and run by Pulsar Service.
 */
@Slf4j
public class KafkaProtocolHandler implements ProtocolHandler {

    public static final String PROTOCOL_NAME = "kafka";
    public static final String TLS_HANDLER = "tls";

    private StatsLogger rootStatsLogger;
    private PrometheusMetricsProvider statsProvider;
    private KopBrokerLookupManager kopBrokerLookupManager;

    /**
     * Listener for the changing of topic that stores offsets of consumer group.
     */
    public static class OffsetAndTopicListener implements NamespaceBundleOwnershipListener {

        final BrokerService service;
        final NamespaceName kafkaMetaNs;
        final NamespaceName kafkaTopicNs;
        final GroupCoordinator groupCoordinator;
        final TransactionCoordinator transactionCoordinator;

        public OffsetAndTopicListener(BrokerService service,
                                      KafkaServiceConfiguration kafkaConfig,
                                      GroupCoordinator groupCoordinator,
                                      TransactionCoordinator transactionCoordinator) {
            this.service = service;
            this.kafkaMetaNs = NamespaceName
                .get(kafkaConfig.getKafkaMetadataTenant(), kafkaConfig.getKafkaMetadataNamespace());
            this.groupCoordinator = groupCoordinator;
            this.transactionCoordinator = transactionCoordinator;
            this.kafkaTopicNs = NamespaceName
                    .get(kafkaConfig.getKafkaTenant(), kafkaConfig.getKafkaNamespace());
        }

        @Override
        public void onLoad(NamespaceBundle bundle) {
            // 1. get new partitions owned by this pulsar service.
            // 2. load partitions by GroupCoordinator.handleGroupImmigration.
            service.pulsar().getNamespaceService().getOwnedTopicListForNamespaceBundle(bundle)
                .whenComplete((topics, ex) -> {
                    if (ex == null) {
                        log.info("get owned topic list when onLoad bundle {}, topic size {} ", bundle, topics.size());
                        for (String topic : topics) {
                            TopicName name = TopicName.get(topic);
                            // already filtered namespace, check the local name without partition
                            if (Topic.GROUP_METADATA_TOPIC_NAME.equals(getKafkaTopicNameFromPulsarTopicname(name))) {
                                checkState(name.isPartitioned(),
                                    "OffsetTopic should be partitioned in onLoad, but get " + name);

                                if (log.isDebugEnabled()) {
                                    log.debug("New offset partition load:  {}, broker: {}",
                                        name, service.pulsar().getBrokerServiceUrl());
                                }
                                groupCoordinator.handleGroupImmigration(name.getPartitionIndex());
                            } else if (Topic.TRANSACTION_STATE_TOPIC_NAME.equals(
                                    getKafkaTopicNameFromPulsarTopicname(name))) {
                                checkState(name.isPartitioned(),
                                        "TxnTopic should be partitioned in onLoad, but get " + name);

                                if (log.isDebugEnabled()) {
                                    log.debug("New transaction partition load:  {}, broker: {}",
                                            name, service.pulsar().getBrokerServiceUrl());
                                }
                                transactionCoordinator.handleTxnImmigration(name.getPartitionIndex());
                            }
                            KafkaTopicManager.removeTopicManagerCache(name.toString());
                            KopBrokerLookupManager.removeTopicManagerCache(name.toString());
                            // update lookup cache when onload
                            try {
                                CompletableFuture<InetSocketAddress> retFuture = new CompletableFuture<>();
                                ((PulsarClientImpl) service.pulsar().getClient()).getLookup()
                                        .getBroker(TopicName.get(topic))
                                        .whenComplete((pair, throwable) -> {
                                            if (throwable != null) {
                                                log.warn("cloud not get broker", throwable);
                                                retFuture.complete(null);
                                            }
                                            checkState(pair.getLeft().equals(pair.getRight()));
                                            retFuture.complete(pair.getLeft());
                                        });
                                KafkaTopicManager.LOOKUP_CACHE.put(topic, retFuture);
                                KopBrokerLookupManager.updateTopicManagerCache(topic, retFuture);
                            } catch (PulsarServerException e) {
                                log.error("onLoad PulsarServerException ", e);
                            }
                        }
                    } else {
                        log.error("Failed to get owned topic list for "
                            + "OffsetAndTopicListener when triggering on-loading bundle {}.",
                            bundle, ex);
                    }
                });
        }

        @Override
        public void unLoad(NamespaceBundle bundle) {
            // 1. get partitions owned by this pulsar service.
            // 2. remove partitions by groupCoordinator.handleGroupEmigration.
            service.pulsar().getNamespaceService().getOwnedTopicListForNamespaceBundle(bundle)
                .whenComplete((topics, ex) -> {
                    if (ex == null) {
                        log.info("get owned topic list when unLoad bundle {}, topic size {} ", bundle, topics.size());
                        for (String topic : topics) {
                            TopicName name = TopicName.get(topic);

                            // already filtered namespace, check the local name without partition
                            if (Topic.GROUP_METADATA_TOPIC_NAME.equals(getKafkaTopicNameFromPulsarTopicname(name))) {
                                checkState(name.isPartitioned(),
                                    "OffsetTopic should be partitioned in unLoad, but get " + name);

                                if (log.isDebugEnabled()) {
                                    log.debug("Offset partition unload:  {}, broker: {}",
                                        name, service.pulsar().getBrokerServiceUrl());
                                }
                                groupCoordinator.handleGroupEmigration(name.getPartitionIndex());
                            } else if (Topic.TRANSACTION_STATE_TOPIC_NAME
                                    .equals(getKafkaTopicNameFromPulsarTopicname(name))
                                    && transactionCoordinator != null) {
                                checkState(name.isPartitioned(),
                                        "TxnTopic should be partitioned in unLoad, but get " + name);

                                if (log.isDebugEnabled()) {
                                    log.debug("Txn partition unload:  {}, broker: {}",
                                            name, service.pulsar().getBrokerServiceUrl());
                                }
                                transactionCoordinator.handleTxnEmigration(name.getPartitionIndex());
                            }
                            // remove cache when unload
                            KafkaTopicManager.removeTopicManagerCache(name.toString());
                            KopBrokerLookupManager.removeTopicManagerCache(name.toString());
                        }
                    } else {
                        log.error("Failed to get owned topic list for "
                            + "OffsetAndTopicListener when triggering un-loading bundle {}.",
                            bundle, ex);
                    }
                });
        }

        // verify that this bundle is served by this broker,
        // and namespace is related to kafka metadata namespace
        @Override
        public boolean test(NamespaceBundle namespaceBundle) {
            return namespaceBundle.getNamespaceObject().equals(kafkaMetaNs)
                    || namespaceBundle.getNamespaceObject().equals(kafkaTopicNs);
        }

    }
    /**
     * Kafka Listener Type.
     */
    public enum ListenerType {
        PLAINTEXT,
        SSL
    }

    @Getter
    private KafkaServiceConfiguration kafkaConfig;
    @Getter
    private BrokerService brokerService;
    @Getter
    private GroupCoordinator groupCoordinator;
    @Getter
    private TransactionCoordinator transactionCoordinator;
    @Getter
    private String bindAddress;

<<<<<<< HEAD
    private KoPBrokerLookupManager koPBrokerLookupManager;

=======
>>>>>>> 6304dcea
    @Override
    public String protocolName() {
        return PROTOCOL_NAME;
    }

    @Override
    public boolean accept(String protocol) {
        return PROTOCOL_NAME.equals(protocol.toLowerCase());
    }

    @Override
    public void initialize(ServiceConfiguration conf) throws Exception {
        // init config
        if (conf instanceof KafkaServiceConfiguration) {
            // in unit test, passed in conf will be KafkaServiceConfiguration
            kafkaConfig = (KafkaServiceConfiguration) conf;
        } else {
            // when loaded with PulsarService as NAR, `conf` will be type of ServiceConfiguration
            kafkaConfig = ConfigurationUtils.create(conf.getProperties(), KafkaServiceConfiguration.class);

            // some of the configs value in conf.properties may not updated.
            // So need to get latest value from conf itself
            kafkaConfig.setAdvertisedAddress(conf.getAdvertisedAddress());
            kafkaConfig.setBindAddress(conf.getBindAddress());
        }
        this.bindAddress = ServiceConfigurationUtils.getDefaultOrConfiguredAddress(kafkaConfig.getBindAddress());
        KopTopic.initialize(kafkaConfig.getKafkaTenant() + "/" + kafkaConfig.getKafkaNamespace());

        statsProvider = new PrometheusMetricsProvider();
        rootStatsLogger = statsProvider.getStatsLogger("");
    }

    // This method is called after initialize
    @Override
    public String getProtocolDataToAdvertise() {
        return kafkaConfig.getKafkaAdvertisedListeners();
    }

    @Override
    public void start(BrokerService service) {
        brokerService = service;
<<<<<<< HEAD
        koPBrokerLookupManager = new KoPBrokerLookupManager(
=======
        kopBrokerLookupManager = new KopBrokerLookupManager(
>>>>>>> 6304dcea
                brokerService.getPulsar(), false, kafkaConfig.getKafkaAdvertisedListeners());

        log.info("Starting KafkaProtocolHandler, kop version is: '{}'", KopVersion.getVersion());
        log.info("Git Revision {}", KopVersion.getGitSha());
        log.info("Built by {} on {} at {}",
            KopVersion.getBuildUser(),
            KopVersion.getBuildHost(),
            KopVersion.getBuildTime());

        // init and start group coordinator
        if (kafkaConfig.isEnableGroupCoordinator()) {
            try {
                initGroupCoordinator(brokerService);
                startGroupCoordinator();
                // and listener for Offset topics load/unload
                brokerService.pulsar()
                    .getNamespaceService()
                    .addNamespaceBundleOwnershipListener(new OffsetAndTopicListener(
                            brokerService, kafkaConfig, groupCoordinator, transactionCoordinator));
            } catch (Exception e) {
                log.error("initGroupCoordinator failed with", e);
            }
        }
        if (kafkaConfig.isEnableTransactionCoordinator()) {
            try {
                initTransactionCoordinator();
                startTransactionCoordinator();
            } catch (Exception e) {
                log.error("Initialized transaction coordinator failed.", e);
            }
        }

        Configuration conf = new PropertiesConfiguration();
        conf.addProperty("prometheusStatsLatencyRolloverSeconds",
            kafkaConfig.getKopPrometheusStatsLatencyRolloverSeconds());
        statsProvider.start(conf);
        brokerService.pulsar().addPrometheusRawMetricsProvider(statsProvider);
    }

    // this is called after initialize, and with kafkaConfig, brokerService all set.
    @Override
    public Map<InetSocketAddress, ChannelInitializer<SocketChannel>> newChannelInitializers() {
        checkState(kafkaConfig != null);
        checkState(brokerService != null);
        if (kafkaConfig.isEnableGroupCoordinator()) {
            checkState(groupCoordinator != null);
        }

        try {
            ImmutableMap.Builder<InetSocketAddress, ChannelInitializer<SocketChannel>> builder =
                ImmutableMap.<InetSocketAddress, ChannelInitializer<SocketChannel>>builder();

            final Map<SecurityProtocol, EndPoint> advertisedEndpointMap =
                    EndPoint.parseListeners(kafkaConfig.getKafkaAdvertisedListeners());
            EndPoint.parseListeners(kafkaConfig.getListeners()).forEach((protocol, endPoint) -> {
                EndPoint advertisedEndPoint = advertisedEndpointMap.get(protocol);
                if (advertisedEndPoint == null) {
                    // Use the bind endpoint as the advertised endpoint.
                    advertisedEndPoint = endPoint;
                }
                switch (protocol) {
                    case PLAINTEXT:
                    case SASL_PLAINTEXT:
                        builder.put(endPoint.getInetAddress(), new KafkaChannelInitializer(brokerService.getPulsar(),
                                kafkaConfig, groupCoordinator, transactionCoordinator, false,
                            advertisedEndPoint, rootStatsLogger.scope(SERVER_SCOPE)));
                        break;
                    case SSL:
                    case SASL_SSL:
                        builder.put(endPoint.getInetAddress(), new KafkaChannelInitializer(brokerService.getPulsar(),
                                kafkaConfig, groupCoordinator, transactionCoordinator, true,
                            advertisedEndPoint, rootStatsLogger.scope(SERVER_SCOPE)));
                        break;
                }
            });

            return builder.build();
        } catch (Exception e){
            log.error("KafkaProtocolHandler newChannelInitializers failed with ", e);
            return null;
        }
    }

    @Override
    public void close() {
        if (groupCoordinator != null) {
            groupCoordinator.shutdown();
        }
        if (transactionCoordinator != null) {
            transactionCoordinator.shutdown();
        }
        KafkaTopicManager.LOOKUP_CACHE.clear();
        KopBrokerLookupManager.clear();
        statsProvider.stop();
    }

    public void initGroupCoordinator(BrokerService service) throws Exception {
        GroupConfig groupConfig = new GroupConfig(
            kafkaConfig.getGroupMinSessionTimeoutMs(),
            kafkaConfig.getGroupMaxSessionTimeoutMs(),
            kafkaConfig.getGroupInitialRebalanceDelayMs()
        );

        OffsetConfig offsetConfig = OffsetConfig.builder()
            .offsetsTopicName(kafkaConfig.getKafkaMetadataTenant() + "/"
                + kafkaConfig.getKafkaMetadataNamespace()
                + "/" + Topic.GROUP_METADATA_TOPIC_NAME)
            .offsetsTopicNumPartitions(kafkaConfig.getOffsetsTopicNumPartitions())
            .offsetsTopicCompressionType(CompressionType.valueOf(kafkaConfig.getOffsetsTopicCompressionCodec()))
            .maxMetadataSize(kafkaConfig.getOffsetMetadataMaxSize())
            .offsetsRetentionCheckIntervalMs(kafkaConfig.getOffsetsRetentionCheckIntervalMs())
            .offsetsRetentionMs(TimeUnit.MINUTES.toMillis(kafkaConfig.getOffsetsRetentionMinutes()))
            .build();

        PulsarAdmin pulsarAdmin = service.pulsar().getAdminClient();
        MetadataUtils.createOffsetMetadataIfMissing(pulsarAdmin, kafkaConfig);


        this.groupCoordinator = GroupCoordinator.of(
            brokerService,
            (PulsarClientImpl) (service.pulsar().getClient()),
            groupConfig,
            offsetConfig,
            kafkaConfig,
            SystemTimer.builder()
                .executorName("group-coordinator-timer")
                .build(),
            Time.SYSTEM
        );

        loadOffsetTopics(groupCoordinator);
    }

    public void startGroupCoordinator() throws Exception {
        if (this.groupCoordinator != null) {
            this.groupCoordinator.startup(true);
        } else {
            log.error("Failed to start group coordinator. Need init it first.");
        }
    }

    public void initTransactionCoordinator() throws Exception {
        TransactionConfig transactionConfig = TransactionConfig.builder()
                .transactionLogNumPartitions(kafkaConfig.getTxnLogTopicNumPartitions())
                .transactionMetadataTopicName(MetadataUtils.constructTxnLogTopicBaseName(kafkaConfig))
                .build();

        PulsarAdmin pulsarAdmin = brokerService.getPulsar().getAdminClient();
        MetadataUtils.createTxnMetadataIfMissing(pulsarAdmin, kafkaConfig);

        this.transactionCoordinator = TransactionCoordinator.of(
                transactionConfig,
<<<<<<< HEAD
                brokerService.getPulsar().getClient(),
                kafkaConfig.getBrokerId(),
                brokerService.getPulsar().getZkClient(),
                koPBrokerLookupManager);
=======
                kafkaConfig.getBrokerId(),
                brokerService.getPulsar().getZkClient(),
                kopBrokerLookupManager);
>>>>>>> 6304dcea

        loadTxnLogTopics(transactionCoordinator);
    }

    public void startTransactionCoordinator() throws Exception {
        if (this.transactionCoordinator != null) {
            this.transactionCoordinator.startup().get();
        } else {
            log.error("Failed to start transaction coordinator. Need init it first.");
        }
    }

    /**
     * This method discovers ownership of offset topic partitions and attempts to load offset topics
     * assigned to this broker.
     */
    private void loadOffsetTopics(GroupCoordinator groupCoordinator) throws Exception {
        Lookup lookupService = brokerService.pulsar().getAdminClient().lookups();
        String currentBroker = brokerService.pulsar().getBrokerServiceUrl();
        String topicBase = MetadataUtils.constructOffsetsTopicBaseName(kafkaConfig);
        int numPartitions = kafkaConfig.getOffsetsTopicNumPartitions();

        Map<String, List<Integer>> mapBrokerToPartition = new HashMap<>();

        for (int i = 0; i < numPartitions; i++) {
            String broker = lookupService.lookupTopic(topicBase + PARTITIONED_TOPIC_SUFFIX + i);
            mapBrokerToPartition.putIfAbsent(broker, new ArrayList());
            mapBrokerToPartition.get(broker).add(i);
        }

        mapBrokerToPartition.entrySet().stream().forEach(
            e -> log.info("Discovered broker: {} owns offset topic partitions: {} ", e.getKey(), e.getValue()));

        List<Integer> partitionsOwnedByCurrentBroker = mapBrokerToPartition.get(currentBroker);

        if (null != partitionsOwnedByCurrentBroker && !partitionsOwnedByCurrentBroker.isEmpty()) {
            List<CompletableFuture<Void>> lists = partitionsOwnedByCurrentBroker.stream().map(
                (ii) -> groupCoordinator.handleGroupImmigration(ii)).collect(Collectors.toList());

            FutureUtil.waitForAll(lists).get();
        } else {
            log.info("Current broker: {} does not own any of the offset topic partitions", currentBroker);
        }
    }

    /**
     * This method discovers ownership of offset topic partitions and attempts to load transaction topics
     * assigned to this broker.
     */
    private void loadTxnLogTopics(TransactionCoordinator txnCoordinator) throws Exception {
        Lookup lookupService = brokerService.pulsar().getAdminClient().lookups();
        String currentBroker = brokerService.pulsar().getBrokerServiceUrl();
        String topicBase = MetadataUtils.constructTxnLogTopicBaseName(kafkaConfig);
        int numPartitions = kafkaConfig.getTxnLogTopicNumPartitions();

        Map<String, List<Integer>> mapBrokerToPartition = new HashMap<>();

        for (int i = 0; i < numPartitions; i++) {
            String broker = lookupService.lookupTopic(topicBase + PARTITIONED_TOPIC_SUFFIX + i);
            mapBrokerToPartition.putIfAbsent(broker, new ArrayList<>());
            mapBrokerToPartition.get(broker).add(i);
        }

        mapBrokerToPartition.forEach(
                (key, value) -> log.info("Discovered broker: {} owns txn log topic partitions: {} ", key, value));

        List<Integer> partitionsOwnedByCurrentBroker = mapBrokerToPartition.get(currentBroker);

        if (null != partitionsOwnedByCurrentBroker && !partitionsOwnedByCurrentBroker.isEmpty()) {
            List<CompletableFuture<Void>> lists = partitionsOwnedByCurrentBroker.stream().map(
                (partition) -> txnCoordinator.handleTxnImmigration(partition)).collect(Collectors.toList());

            FutureUtil.waitForAll(lists).get();
            log.info("Current broker: {} complete load transaction metadata.", currentBroker);
        } else {
            log.info("Current broker: {} does not own any of the txn log topic partitions", currentBroker);
        }
    }
}<|MERGE_RESOLUTION|>--- conflicted
+++ resolved
@@ -232,11 +232,6 @@
     @Getter
     private String bindAddress;
 
-<<<<<<< HEAD
-    private KoPBrokerLookupManager koPBrokerLookupManager;
-
-=======
->>>>>>> 6304dcea
     @Override
     public String protocolName() {
         return PROTOCOL_NAME;
@@ -278,11 +273,7 @@
     @Override
     public void start(BrokerService service) {
         brokerService = service;
-<<<<<<< HEAD
-        koPBrokerLookupManager = new KoPBrokerLookupManager(
-=======
         kopBrokerLookupManager = new KopBrokerLookupManager(
->>>>>>> 6304dcea
                 brokerService.getPulsar(), false, kafkaConfig.getKafkaAdvertisedListeners());
 
         log.info("Starting KafkaProtocolHandler, kop version is: '{}'", KopVersion.getVersion());
@@ -435,16 +426,10 @@
 
         this.transactionCoordinator = TransactionCoordinator.of(
                 transactionConfig,
-<<<<<<< HEAD
                 brokerService.getPulsar().getClient(),
                 kafkaConfig.getBrokerId(),
                 brokerService.getPulsar().getZkClient(),
                 koPBrokerLookupManager);
-=======
-                kafkaConfig.getBrokerId(),
-                brokerService.getPulsar().getZkClient(),
-                kopBrokerLookupManager);
->>>>>>> 6304dcea
 
         loadTxnLogTopics(transactionCoordinator);
     }
@@ -518,7 +503,6 @@
                 (partition) -> txnCoordinator.handleTxnImmigration(partition)).collect(Collectors.toList());
 
             FutureUtil.waitForAll(lists).get();
-            log.info("Current broker: {} complete load transaction metadata.", currentBroker);
         } else {
             log.info("Current broker: {} does not own any of the txn log topic partitions", currentBroker);
         }
