/**
 * Licensed under the Apache License, Version 2.0 (the "License");
 * you may not use this file except in compliance with the License.
 * You may obtain a copy of the License at
 *
 *     http://www.apache.org/licenses/LICENSE-2.0
 *
 * Unless required by applicable law or agreed to in writing, software
 * distributed under the License is distributed on an "AS IS" BASIS,
 * WITHOUT WARRANTIES OR CONDITIONS OF ANY KIND, either express or implied.
 * See the License for the specific language governing permissions and
 * limitations under the License.
 */
package io.streamnative.pulsar.handlers.kop;

import static com.google.common.base.Preconditions.checkState;
import static io.streamnative.pulsar.handlers.kop.KopServerStats.SERVER_SCOPE;
import static io.streamnative.pulsar.handlers.kop.utils.TopicNameUtils.getKafkaTopicNameFromPulsarTopicName;
import static org.apache.pulsar.common.naming.TopicName.PARTITIONED_TOPIC_SUFFIX;

import com.google.common.annotations.VisibleForTesting;
import com.google.common.collect.ImmutableMap;
import io.netty.channel.ChannelInitializer;
import io.netty.channel.socket.SocketChannel;
import io.streamnative.pulsar.handlers.kop.coordinator.group.GroupConfig;
import io.streamnative.pulsar.handlers.kop.coordinator.group.GroupCoordinator;
import io.streamnative.pulsar.handlers.kop.coordinator.group.OffsetConfig;
import io.streamnative.pulsar.handlers.kop.coordinator.transaction.TransactionConfig;
import io.streamnative.pulsar.handlers.kop.coordinator.transaction.TransactionCoordinator;
import io.streamnative.pulsar.handlers.kop.stats.PrometheusMetricsProvider;
import io.streamnative.pulsar.handlers.kop.stats.StatsLogger;
import io.streamnative.pulsar.handlers.kop.utils.ConfigurationUtils;
import io.streamnative.pulsar.handlers.kop.utils.KopTopic;
import io.streamnative.pulsar.handlers.kop.utils.MetadataUtils;
import io.streamnative.pulsar.handlers.kop.utils.ZooKeeperUtils;
import io.streamnative.pulsar.handlers.kop.utils.timer.SystemTimer;
import java.net.InetSocketAddress;
import java.util.ArrayList;
import java.util.HashMap;
import java.util.List;
import java.util.Map;
import java.util.Optional;
import java.util.concurrent.CompletableFuture;
import java.util.concurrent.ConcurrentHashMap;
import java.util.concurrent.TimeUnit;
import java.util.stream.Collectors;
import lombok.AllArgsConstructor;
import lombok.Getter;
import lombok.NonNull;
import lombok.extern.slf4j.Slf4j;
import org.apache.bookkeeper.common.util.OrderedExecutor;
import org.apache.commons.configuration.Configuration;
import org.apache.commons.configuration.PropertiesConfiguration;
import org.apache.kafka.common.internals.Topic;
import org.apache.kafka.common.record.CompressionType;
import org.apache.kafka.common.utils.Time;
import org.apache.pulsar.broker.PulsarServerException;
import org.apache.pulsar.broker.PulsarService;
import org.apache.pulsar.broker.ServiceConfiguration;
import org.apache.pulsar.broker.namespace.NamespaceBundleOwnershipListener;
import org.apache.pulsar.broker.protocol.ProtocolHandler;
import org.apache.pulsar.broker.service.BrokerService;
import org.apache.pulsar.client.admin.Lookup;
import org.apache.pulsar.client.admin.PulsarAdmin;
import org.apache.pulsar.client.admin.PulsarAdminException;
import org.apache.pulsar.common.naming.NamespaceBundle;
import org.apache.pulsar.common.naming.NamespaceName;
import org.apache.pulsar.common.naming.TopicName;
import org.apache.pulsar.common.policies.data.ClusterData;
import org.apache.pulsar.common.util.FutureUtil;
import org.apache.pulsar.metadata.api.MetadataCache;
import org.apache.pulsar.policies.data.loadbalancer.LocalBrokerData;

/**
 * Kafka Protocol Handler load and run by Pulsar Service.
 */
@Slf4j
public class KafkaProtocolHandler implements ProtocolHandler, TenantContextManager {

    public static final String PROTOCOL_NAME = "kafka";
    public static final String TLS_HANDLER = "tls";
    private static final Map<PulsarService, LookupClient> LOOKUP_CLIENT_MAP = new ConcurrentHashMap<>();

    private StatsLogger rootStatsLogger;
    private StatsLogger scopeStatsLogger;
    private PrometheusMetricsProvider statsProvider;
    private KopBrokerLookupManager kopBrokerLookupManager;
    private AdminManager adminManager = null;
    private MetadataCache<LocalBrokerData> localBrokerDataCache;
    private SystemTopicClient offsetTopicClient;
    private SystemTopicClient txnTopicClient;

    @Getter
    private KafkaServiceConfiguration kafkaConfig;
    @Getter
    private BrokerService brokerService;
    @Getter
    private KopEventManager kopEventManager;

    private final Map<String, GroupCoordinator> groupCoordinatorsByTenant = new ConcurrentHashMap<>();
    private final Map<String, TransactionCoordinator> transactionCoordinatorByTenant = new ConcurrentHashMap<>();

    @Override
    public GroupCoordinator getGroupCoordinator(String tenant) {
        return groupCoordinatorsByTenant.computeIfAbsent(tenant, this::createAndBootGroupCoordinator);
    }

    @VisibleForTesting
    public Map<String, GroupCoordinator> getGroupCoordinators() {
        return groupCoordinatorsByTenant;
    }

    @Override
    public TransactionCoordinator getTransactionCoordinator(String tenant) {
        return transactionCoordinatorByTenant.computeIfAbsent(tenant, this::createAndBootTransactionCoordinator);
    }

    /**
     * Listener for invalidating the global Broker ownership cache.
     */
    @AllArgsConstructor
    public static class CacheInvalidator implements NamespaceBundleOwnershipListener {
        final BrokerService service;

        @Override
        public boolean test(NamespaceBundle namespaceBundle) {
            // we are interested in every topic,
            // because we do not know which topics are served by KOP
            return true;
        }

        private void invalidateBundleCache(NamespaceBundle bundle) {
            log.info("invalidateBundleCache for {}", bundle);
            service.pulsar().getNamespaceService().getOwnedTopicListForNamespaceBundle(bundle)
                    .whenComplete((topics, ex) -> {
                        if (ex == null) {
                            for (String topic : topics) {
                                TopicName name = TopicName.get(topic);

                                log.info("invalidateBundleCache for topic {}", topic);
                                KopBrokerLookupManager.removeTopicManagerCache(topic);
                                KafkaTopicManager.deReference(topic);

                                // For non-partitioned topic.
                                if (!name.isPartitioned()) {
                                    String partitionedZeroTopicName = name.getPartition(0).toString();
                                    KafkaTopicManager.deReference(partitionedZeroTopicName);
                                    KopBrokerLookupManager.removeTopicManagerCache(partitionedZeroTopicName);
                                }
                            }
                        } else {
                            log.error("Failed to get owned topic list for "
                                            + "CacheInvalidator when triggering bundle ownership change {}.",
                                    bundle, ex);
                        }
                    }
                    );
        }
        @Override
        public void onLoad(NamespaceBundle bundle) {
            invalidateBundleCache(bundle);
        }
        @Override
        public void unLoad(NamespaceBundle bundle) {
            invalidateBundleCache(bundle);
        }
    }

    /**
     * Listener for the changing of topic that stores offsets of consumer group.
     */
    public static class OffsetAndTopicListener implements NamespaceBundleOwnershipListener {

        final BrokerService service;
        final NamespaceName kafkaMetaNs;
        final NamespaceName kafkaTopicNs;
        final GroupCoordinator groupCoordinator;
        final String brokerUrl;

        public OffsetAndTopicListener(BrokerService service,
                                      String tenant,
                                      KafkaServiceConfiguration kafkaConfig,
                                      GroupCoordinator groupCoordinator) {
            this.service = service;
            this.kafkaMetaNs = NamespaceName
                .get(tenant, kafkaConfig.getKafkaMetadataNamespace());
            this.groupCoordinator = groupCoordinator;
            this.kafkaTopicNs = NamespaceName
                    .get(tenant, kafkaConfig.getKafkaNamespace());
            this.brokerUrl = service.pulsar().getBrokerServiceUrl();
        }

        @Override
        public void onLoad(NamespaceBundle bundle) {
            if (log.isDebugEnabled()) {
                log.debug("[{}] onLoad bundle: {}", brokerUrl, bundle);
            }
            // 1. get new partitions owned by this pulsar service.
            // 2. load partitions by GroupCoordinator.handleGroupImmigration.
            service.pulsar().getNamespaceService().getOwnedTopicListForNamespaceBundle(bundle)
                .whenComplete((topics, ex) -> {
                    if (ex == null) {
                        log.info("get owned topic list when onLoad bundle {}, topic size {} ", bundle, topics.size());
                        for (String topic : topics) {
                            TopicName name = TopicName.get(topic);
                            String kafkaTopicName = getKafkaTopicNameFromPulsarTopicName(name);

                            // already filtered namespace, check the local name without partition
                            if (Topic.GROUP_METADATA_TOPIC_NAME.equals(kafkaTopicName)) {
                                checkState(name.isPartitioned(),
                                    "OffsetTopic should be partitioned in onLoad, but get " + name);

                                if (log.isDebugEnabled()) {
                                    log.debug("New offset partition load:  {}, broker: {}",
                                        name, service.pulsar().getBrokerServiceUrl());
                                }
                                groupCoordinator.handleGroupImmigration(name.getPartitionIndex());
                            }
                        }
                    } else {
                        log.error("Failed to get owned topic list for "
                            + "OffsetAndTopicListener when triggering on-loading bundle {}.",
                            bundle, ex);
                    }
                });
        }

        @Override
        public void unLoad(NamespaceBundle bundle) {
            if (log.isDebugEnabled()) {
                log.debug("[{}] unLoad bundle: {}", brokerUrl, bundle);
            }
            // 1. get partitions owned by this pulsar service.
            // 2. remove partitions by groupCoordinator.handleGroupEmigration.
            service.pulsar().getNamespaceService().getOwnedTopicListForNamespaceBundle(bundle)
                .whenComplete((topics, ex) -> {
                    if (ex == null) {
                        log.info("get owned topic list when unLoad bundle {}, topic size {} ", bundle, topics.size());
                        for (String topic : topics) {
                            TopicName name = TopicName.get(topic);
                            String kafkaTopicName = getKafkaTopicNameFromPulsarTopicName(name);

                            // already filtered namespace, check the local name without partition
                            if (Topic.GROUP_METADATA_TOPIC_NAME.equals(kafkaTopicName)) {
                                checkState(name.isPartitioned(),
                                    "OffsetTopic should be partitioned in unLoad, but get " + name);

                                if (log.isDebugEnabled()) {
                                    log.debug("Offset partition unload:  {}, broker: {}",
                                        name, service.pulsar().getBrokerServiceUrl());
                                }
                                groupCoordinator.handleGroupEmigration(name.getPartitionIndex());
                            }
                        }
                    } else {
                        log.error("Failed to get owned topic list for "
                            + "OffsetAndTopicListener when triggering un-loading bundle {}.",
                            bundle, ex);
                    }
                });
        }

        // verify that this bundle is served by this broker,
        // and namespace is related to kafka metadata namespace
        @Override
        public boolean test(NamespaceBundle namespaceBundle) {
            return namespaceBundle.getNamespaceObject().equals(kafkaMetaNs)
                    || namespaceBundle.getNamespaceObject().equals(kafkaTopicNs);
        }

    }

    /**
     * Listener for the changing of transaction topic when namespace bundle load or unload.
     */
    public static class TransactionStateRecover implements NamespaceBundleOwnershipListener {
        private final BrokerService service;
        private final NamespaceName kafkaMetaNs;
        private final NamespaceName kafkaTopicNs;
        private final String brokerUrl;
        private final TransactionCoordinator txnCoordinator;

        public TransactionStateRecover(
                BrokerService service,
                String tenant,
                KafkaServiceConfiguration kafkaConfig,
                TransactionCoordinator txnCoordinator) {
            this.service = service;
            this.kafkaMetaNs = NamespaceName
                    .get(tenant, kafkaConfig.getKafkaMetadataNamespace());
            this.kafkaTopicNs = NamespaceName
                    .get(tenant, kafkaConfig.getKafkaNamespace());
            this.brokerUrl = service.pulsar().getBrokerServiceUrl();
            this.txnCoordinator = txnCoordinator;
        }

        @Override
        public void onLoad(NamespaceBundle bundle) {
            if (log.isDebugEnabled()) {
                log.debug("[{}] onLoad bundle: {}", brokerUrl, bundle);
            }
            // 1. get new partitions owned by this pulsar service.
            // 2. load partitions by TransactionCoordinator.handleTxnImmigration.
            service.pulsar().getNamespaceService().getOwnedTopicListForNamespaceBundle(bundle)
                    .whenComplete((topics, ex) -> {
                        if (ex == null) {
                            log.info("get owned topic list when onLoad bundle {}, topic size {} ",
                                    bundle, topics.size());
                            for (String topic : topics) {
                                TopicName name = TopicName.get(topic);
                                String kafkaTopicName = getKafkaTopicNameFromPulsarTopicName(name);

                                if (Topic.TRANSACTION_STATE_TOPIC_NAME.equals(kafkaTopicName)) {
                                    checkState(name.isPartitioned(),
                                            "TxnTopic should be partitioned in onLoad, but get " + name);

                                    if (log.isDebugEnabled()) {
                                        log.debug("New transaction partition load:  {}, broker: {}",
                                                name, service.pulsar().getBrokerServiceUrl());
                                    }
                                    txnCoordinator.handleTxnImmigration(name.getPartitionIndex());
                                }
                            }
                        } else {
                            log.error("Failed to get owned topic list for "
                                            + "TransactionStateRecover when triggering on-loading bundle {}.",
                                    bundle, ex);
                        }
                    });
        }

        @Override
        public void unLoad(NamespaceBundle bundle) {
            if (log.isDebugEnabled()) {
                log.debug("[{}] unLoad bundle: {}", brokerUrl, bundle);
            }
            // 1. get partitions owned by this pulsar service.
            // 2. remove partitions by groupCoordinator.handleGroupEmigration.
            service.pulsar().getNamespaceService().getOwnedTopicListForNamespaceBundle(bundle)
                    .whenComplete((topics, ex) -> {
                        if (ex == null) {
                            log.info("get owned topic list when unLoad bundle {}, topic size {} ",
                                    bundle, topics.size());
                            for (String topic : topics) {
                                TopicName name = TopicName.get(topic);
                                String kafkaTopicName = getKafkaTopicNameFromPulsarTopicName(name);

                                // Filter TRANSACTION_STATE_TOPIC
                                if (Topic.TRANSACTION_STATE_TOPIC_NAME.equals(kafkaTopicName)
                                        && txnCoordinator != null) {
                                    checkState(name.isPartitioned(),
                                            "TxnTopic should be partitioned in unLoad, but get " + name);

                                    if (log.isDebugEnabled()) {
                                        log.debug("Txn partition unload: {}, broker: {}",
                                                name, service.pulsar().getBrokerServiceUrl());
                                    }
                                    txnCoordinator.handleTxnEmigration(name.getPartitionIndex());
                                }
                            }
                        } else {
                            log.error("Failed to get owned topic list for "
                                            + "TransactionStateRecover when triggering un-loading bundle {}.",
                                    bundle, ex);
                        }
                    });
        }

        // Verify that this bundle is served by this broker,
        // and namespace is related to kafka metadata namespace
        @Override
        public boolean test(NamespaceBundle namespaceBundle) {
            return namespaceBundle.getNamespaceObject().equals(kafkaMetaNs)
                    || namespaceBundle.getNamespaceObject().equals(kafkaTopicNs);
        }
    }

    @Override
    public String protocolName() {
        return PROTOCOL_NAME;
    }

    @Override
    public boolean accept(String protocol) {
        return PROTOCOL_NAME.equals(protocol.toLowerCase());
    }

    @Override
    public void initialize(ServiceConfiguration conf) throws Exception {
        // init config
        if (conf instanceof KafkaServiceConfiguration) {
            // in unit test, passed in conf will be KafkaServiceConfiguration
            kafkaConfig = (KafkaServiceConfiguration) conf;
        } else {
            // when loaded with PulsarService as NAR, `conf` will be type of ServiceConfiguration
            kafkaConfig = ConfigurationUtils.create(conf.getProperties(), KafkaServiceConfiguration.class);

            // some of the configs value in conf.properties may not updated.
            // So need to get latest value from conf itself
            kafkaConfig.setAdvertisedAddress(conf.getAdvertisedAddress());
            kafkaConfig.setBindAddress(conf.getBindAddress());
        }
        KopTopic.initialize(kafkaConfig.getKafkaTenant() + "/" + kafkaConfig.getKafkaNamespace());

        // Validate the namespaces
        for (String fullNamespace : kafkaConfig.getKopAllowedNamespaces()) {
            final String[] tokens = fullNamespace.split("/");
            if (tokens.length != 2) {
                throw new IllegalArgumentException(
                        "Invalid namespace '" + fullNamespace + "' in kopAllowedNamespaces config");
            }
            NamespaceName.validateNamespaceName(
                    tokens[0].replace(KafkaServiceConfiguration.TENANT_PLACEHOLDER, kafkaConfig.getKafkaTenant()),
                    tokens[1].replace("*", kafkaConfig.getKafkaNamespace()));
        }

        statsProvider = new PrometheusMetricsProvider();
        rootStatsLogger = statsProvider.getStatsLogger("");
        scopeStatsLogger = rootStatsLogger.scope(SERVER_SCOPE);
    }

    // This method is called after initialize
    @Override
    public String getProtocolDataToAdvertise() {
        return kafkaConfig.getKafkaAdvertisedListeners();
    }

    @Override
    public void start(BrokerService service) {
        brokerService = service;
        kopBrokerLookupManager = new KopBrokerLookupManager(
                brokerService.getPulsar(), false,
                kafkaConfig.getKafkaAdvertisedListeners());

        log.info("Starting KafkaProtocolHandler, kop version is: '{}'", KopVersion.getVersion());
        log.info("Git Revision {}", KopVersion.getGitSha());
        log.info("Built by {} on {} at {}",
            KopVersion.getBuildUser(),
            KopVersion.getBuildHost(),
            KopVersion.getBuildTime());

        // Currently each time getMetadataCache() is called, a new MetadataCache<T> instance will be created, even for
        // the same type. So we must reuse the same MetadataCache<LocalBrokerData> to avoid creating a lot of instances.
        localBrokerDataCache = brokerService.pulsar().getLocalMetadataStore().getMetadataCache(LocalBrokerData.class);

        ZooKeeperUtils.tryCreatePath(brokerService.pulsar().getZkClient(),
                kafkaConfig.getGroupIdZooKeeperPath(), new byte[0]);

        ZooKeeperUtils.tryCreatePath(brokerService.pulsar().getZkClient(),
                KopEventManager.getKopPath(), new byte[0]);

        ZooKeeperUtils.tryCreatePath(brokerService.pulsar().getZkClient(),
                KopEventManager.getDeleteTopicsPath(), new byte[0]);

        PulsarAdmin pulsarAdmin;
        try {
            pulsarAdmin = brokerService.getPulsar().getAdminClient();
            adminManager = new AdminManager(pulsarAdmin, kafkaConfig);
        } catch (PulsarServerException e) {
            log.error("Failed to get pulsarAdmin", e);
            throw new IllegalStateException(e);
        }

        LOOKUP_CLIENT_MAP.put(brokerService.pulsar(), new LookupClient(brokerService.pulsar(), kafkaConfig));
        offsetTopicClient = new SystemTopicClient(brokerService.pulsar(), kafkaConfig);
        txnTopicClient = new SystemTopicClient(brokerService.pulsar(), kafkaConfig);

        brokerService.pulsar()
                .getNamespaceService()
                .addNamespaceBundleOwnershipListener(
                        new CacheInvalidator(brokerService));

        // initialize default Group Coordinator
        getGroupCoordinator(kafkaConfig.getKafkaMetadataTenant());

        // init KopEventManager
        kopEventManager = new KopEventManager(adminManager,
                brokerService.getPulsar().getLocalMetadataStore(),
                scopeStatsLogger,
                groupCoordinatorsByTenant);
        kopEventManager.start();

        if (kafkaConfig.isEnableTransactionCoordinator()) {
            TransactionCoordinator transactionCoordinator =
                    getTransactionCoordinator(kafkaConfig.getKafkaMetadataTenant());
            try {
                loadTxnLogTopics(kafkaConfig.getKafkaMetadataTenant(), transactionCoordinator);
            } catch (Exception e) {
                log.error("Failed to load transaction log", e);
            }
        }

        Configuration conf = new PropertiesConfiguration();
        conf.addProperty("prometheusStatsLatencyRolloverSeconds",
            kafkaConfig.getKopPrometheusStatsLatencyRolloverSeconds());
        statsProvider.start(conf);
        brokerService.pulsar().addPrometheusRawMetricsProvider(statsProvider);
    }

    private TransactionCoordinator createAndBootTransactionCoordinator(String tenant) {
        log.info("createAndBootTransactionCoordinator {}", tenant);
        final ClusterData clusterData = ClusterData.builder()
                .serviceUrl(brokerService.getPulsar().getWebServiceAddress())
                .serviceUrlTls(brokerService.getPulsar().getWebServiceAddressTls())
                .brokerServiceUrl(brokerService.getPulsar().getBrokerServiceUrl())
                .brokerServiceUrlTls(brokerService.getPulsar().getBrokerServiceUrlTls())
                .build();

        try {
            TransactionCoordinator transactionCoordinator =
                    initTransactionCoordinator(tenant, brokerService.getPulsar().getAdminClient(), clusterData);
            // Listening transaction topic load/unload
            brokerService.pulsar()
                    .getNamespaceService()
                    .addNamespaceBundleOwnershipListener(
                            new TransactionStateRecover(brokerService, tenant, kafkaConfig, transactionCoordinator));

            return transactionCoordinator;
        } catch (Exception e) {
            log.error("Initialized transaction coordinator failed.", e);
            throw new IllegalStateException(e);
        }
    }

    private GroupCoordinator createAndBootGroupCoordinator(String tenant) {
        log.info("createAndBootGroupCoordinator {}", tenant);
        final ClusterData clusterData = ClusterData.builder()
                .serviceUrl(brokerService.getPulsar().getWebServiceAddress())
                .serviceUrlTls(brokerService.getPulsar().getWebServiceAddressTls())
                .brokerServiceUrl(brokerService.getPulsar().getBrokerServiceUrl())
                .brokerServiceUrlTls(brokerService.getPulsar().getBrokerServiceUrlTls())
                .build();

        GroupCoordinator groupCoordinator;
        try {
            MetadataUtils.createOffsetMetadataIfMissing(tenant, brokerService.getPulsar().getAdminClient(),
                    clusterData, kafkaConfig);

            // init and start group coordinator
            groupCoordinator = startGroupCoordinator(tenant, offsetTopicClient);

            // and listener for Offset topics load/unload
            brokerService.pulsar()
                    .getNamespaceService()
                    .addNamespaceBundleOwnershipListener(
                            new OffsetAndTopicListener(brokerService, tenant, kafkaConfig, groupCoordinator));
        } catch (Exception e) {
            log.error("Failed to create offset metadata", e);
            throw new IllegalStateException(e);
        }

        // init kafka namespaces
        try {
            MetadataUtils.createKafkaNamespaceIfMissing(brokerService.getPulsar().getAdminClient(),
                    clusterData, kafkaConfig);
        } catch (Exception e) {
            // no need to throw exception since we can create kafka namespace later
            log.warn("init kafka failed, need to create it manually later", e);
        }

        return groupCoordinator;
    }

    // this is called after initialize, and with kafkaConfig, brokerService all set.
    @Override
    public Map<InetSocketAddress, ChannelInitializer<SocketChannel>> newChannelInitializers() {
        checkState(kafkaConfig != null);
        checkState(brokerService != null);

        try {
            ImmutableMap.Builder<InetSocketAddress, ChannelInitializer<SocketChannel>> builder =
                    ImmutableMap.<InetSocketAddress, ChannelInitializer<SocketChannel>>builder();

            EndPoint.parseListeners(kafkaConfig.getListeners(), kafkaConfig.getKafkaProtocolMap()).
                    forEach((listener, endPoint) -> {
                switch (endPoint.getSecurityProtocol()) {
                    case PLAINTEXT:
                    case SASL_PLAINTEXT:
                        builder.put(endPoint.getInetAddress(), new KafkaChannelInitializer(brokerService.getPulsar(),
                                kafkaConfig, this, adminManager, false,
                                endPoint, scopeStatsLogger, localBrokerDataCache));
                        break;
                    case SSL:
                    case SASL_SSL:
                        builder.put(endPoint.getInetAddress(), new KafkaChannelInitializer(brokerService.getPulsar(),
                                kafkaConfig, this, adminManager, true,
                                endPoint, scopeStatsLogger, localBrokerDataCache));
                        break;
                    default:
                }
            });
            return builder.build();
        } catch (Exception e){
            log.error("KafkaProtocolHandler newChannelInitializers failed with ", e);
            return null;
        }
    }

    @Override
    public void close() {
        Optional.ofNullable(LOOKUP_CLIENT_MAP.remove(brokerService.pulsar())).ifPresent(LookupClient::close);
        offsetTopicClient.close();
        txnTopicClient.close();
        adminManager.shutdown();
        groupCoordinatorsByTenant.values().forEach(GroupCoordinator::shutdown);
        kopEventManager.close();
        transactionCoordinatorByTenant.forEach((__, txnCoordinator) -> {
            txnCoordinator.shutdown();
        });
        KafkaTopicManager.LOOKUP_CACHE.clear();
        KopBrokerLookupManager.clear();
        KafkaTopicManager.cancelCursorExpireTask();
        KafkaTopicConsumerManagerCache.getInstance().close();
        KafkaTopicManager.getReferences().clear();
        KafkaTopicManager.getTopics().clear();
        statsProvider.stop();
    }

    private GroupCoordinator startGroupCoordinator(String tenant, SystemTopicClient client) {
        GroupConfig groupConfig = new GroupConfig(
            kafkaConfig.getGroupMinSessionTimeoutMs(),
            kafkaConfig.getGroupMaxSessionTimeoutMs(),
            kafkaConfig.getGroupInitialRebalanceDelayMs()
        );

        String topicName = tenant + "/" + kafkaConfig.getKafkaMetadataNamespace()
                + "/" + Topic.GROUP_METADATA_TOPIC_NAME;

        PulsarAdmin pulsarAdmin;
        int offsetTopicNumPartitions;
        try {
            pulsarAdmin = brokerService.getPulsar().getAdminClient();
            offsetTopicNumPartitions = pulsarAdmin.topics().getPartitionedTopicMetadata(topicName).partitions;
            if (offsetTopicNumPartitions == 0) {
                log.error("Offset topic should not be a non-partitioned topic.");
                throw new IllegalStateException("Offset topic should not be a non-partitioned topic.");
            }
        }  catch (PulsarServerException | PulsarAdminException e) {
            log.error("Failed to get offset topic partition metadata .", e);
            throw new IllegalStateException(e);
        }


        OffsetConfig offsetConfig = OffsetConfig.builder()
            .offsetsTopicName(topicName)
            .offsetsTopicNumPartitions(offsetTopicNumPartitions)
            .offsetsTopicCompressionType(CompressionType.valueOf(kafkaConfig.getOffsetsTopicCompressionCodec()))
            .maxMetadataSize(kafkaConfig.getOffsetMetadataMaxSize())
            .offsetsRetentionCheckIntervalMs(kafkaConfig.getOffsetsRetentionCheckIntervalMs())
            .offsetsRetentionMs(TimeUnit.MINUTES.toMillis(kafkaConfig.getOffsetsRetentionMinutes()))
            .build();

        GroupCoordinator groupCoordinator = GroupCoordinator.of(
            client,
            groupConfig,
            offsetConfig,
            SystemTimer.builder()
                .executorName("group-coordinator-timer")
                .build(),
            Time.SYSTEM
        );
        // always enable metadata expiration
        groupCoordinator.startup(true);

        return groupCoordinator;
    }

    public TransactionCoordinator initTransactionCoordinator(String tenant, PulsarAdmin pulsarAdmin,
                                                             ClusterData clusterData) throws Exception {
        TransactionConfig transactionConfig = TransactionConfig.builder()
                .transactionLogNumPartitions(kafkaConfig.getTxnLogTopicNumPartitions())
                .transactionMetadataTopicName(MetadataUtils.constructTxnLogTopicBaseName(tenant, kafkaConfig))
                .brokerId(kafkaConfig.getBrokerId())
                .build();

        MetadataUtils.createTxnMetadataIfMissing(tenant, pulsarAdmin, clusterData, kafkaConfig);

        TransactionCoordinator transactionCoordinator = TransactionCoordinator.of(
                transactionConfig,
<<<<<<< HEAD
                txnTopicClient,
                brokerService.getPulsar().getZkClient(),
                kopBrokerLookupManager,
                OrderedExecutor.newBuilder().name("TransactionStateManagerExecutor").build());
=======
                kafkaConfig.getBrokerId(),
                brokerService.getPulsar().getLocalMetadataStore(),
                kopBrokerLookupManager);

        loadTxnLogTopics(tenant, transactionCoordinator);
>>>>>>> 30fe77e7

        transactionCoordinator.startup().get();

        return transactionCoordinator;
    }

    /**
     * This method discovers ownership of offset topic partitions and attempts to load transaction topics
     * assigned to this broker.
     */
    private void loadTxnLogTopics(String tenant, TransactionCoordinator txnCoordinator) throws Exception {
        Lookup lookupService = brokerService.pulsar().getAdminClient().lookups();
        String currentBroker = brokerService.pulsar().getBrokerServiceUrl();
        String topicBase = MetadataUtils.constructTxnLogTopicBaseName(tenant, kafkaConfig);
        int numPartitions = kafkaConfig.getTxnLogTopicNumPartitions();

        Map<String, List<Integer>> mapBrokerToPartition = new HashMap<>();

        for (int i = 0; i < numPartitions; i++) {
            String broker = lookupService.lookupTopic(topicBase + PARTITIONED_TOPIC_SUFFIX + i);
            mapBrokerToPartition.putIfAbsent(broker, new ArrayList<>());
            mapBrokerToPartition.get(broker).add(i);
        }

        mapBrokerToPartition.forEach(
                (key, value) -> log.info("Discovered broker: {} owns txn log topic partitions: {} ", key, value));

        List<Integer> partitionsOwnedByCurrentBroker = mapBrokerToPartition.get(currentBroker);

        if (null != partitionsOwnedByCurrentBroker && !partitionsOwnedByCurrentBroker.isEmpty()) {
            List<CompletableFuture<Void>> lists = partitionsOwnedByCurrentBroker.stream().map(
                    txnCoordinator::handleTxnImmigration).collect(Collectors.toList());

            FutureUtil.waitForAll(lists).get();
        } else {
            log.info("Current broker: {} does not own any of the txn log topic partitions", currentBroker);
        }
    }

    public static @NonNull LookupClient getLookupClient(final PulsarService pulsarService) {
        return LOOKUP_CLIENT_MAP.computeIfAbsent(pulsarService, ignored -> new LookupClient(pulsarService));
    }
}<|MERGE_RESOLUTION|>--- conflicted
+++ resolved
@@ -676,19 +676,13 @@
         MetadataUtils.createTxnMetadataIfMissing(tenant, pulsarAdmin, clusterData, kafkaConfig);
 
         TransactionCoordinator transactionCoordinator = TransactionCoordinator.of(
+                txnTopicClient,
                 transactionConfig,
-<<<<<<< HEAD
-                txnTopicClient,
-                brokerService.getPulsar().getZkClient(),
-                kopBrokerLookupManager,
-                OrderedExecutor.newBuilder().name("TransactionStateManagerExecutor").build());
-=======
                 kafkaConfig.getBrokerId(),
                 brokerService.getPulsar().getLocalMetadataStore(),
                 kopBrokerLookupManager);
 
         loadTxnLogTopics(tenant, transactionCoordinator);
->>>>>>> 30fe77e7
 
         transactionCoordinator.startup().get();
 
