--- conflicted
+++ resolved
@@ -355,7 +355,6 @@
 
         // init and start group coordinator
         startGroupCoordinator(pulsarClient);
-<<<<<<< HEAD
 
         if (kafkaConfig.isEnableTransactionCoordinator()) {
             try {
@@ -366,13 +365,12 @@
                 throw new IllegalStateException(e);
             }
         }
-=======
+
         // init KopEventManager
         kopEventManager = new KopEventManager(groupCoordinator,
                 adminManager,
                 brokerService.getPulsar().getLocalMetadataStore());
         kopEventManager.start();
->>>>>>> 011ba45f
 
         // and listener for Offset topics load/unload
         brokerService.pulsar()
