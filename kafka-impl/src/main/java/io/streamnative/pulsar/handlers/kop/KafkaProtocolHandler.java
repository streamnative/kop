/**
 * Licensed under the Apache License, Version 2.0 (the "License");
 * you may not use this file except in compliance with the License.
 * You may obtain a copy of the License at
 *
 *     http://www.apache.org/licenses/LICENSE-2.0
 *
 * Unless required by applicable law or agreed to in writing, software
 * distributed under the License is distributed on an "AS IS" BASIS,
 * WITHOUT WARRANTIES OR CONDITIONS OF ANY KIND, either express or implied.
 * See the License for the specific language governing permissions and
 * limitations under the License.
 */
package io.streamnative.pulsar.handlers.kop;

import static com.google.common.base.Preconditions.checkState;
import static io.streamnative.pulsar.handlers.kop.KopServerStats.SERVER_SCOPE;
import static io.streamnative.pulsar.handlers.kop.utils.TopicNameUtils.getKafkaTopicNameFromPulsarTopicName;
import static org.apache.pulsar.common.naming.TopicName.PARTITIONED_TOPIC_SUFFIX;

import com.google.common.collect.ImmutableMap;
import io.netty.channel.ChannelInitializer;
import io.netty.channel.socket.SocketChannel;
import io.streamnative.pulsar.handlers.kop.coordinator.group.GroupConfig;
import io.streamnative.pulsar.handlers.kop.coordinator.group.GroupCoordinator;
import io.streamnative.pulsar.handlers.kop.coordinator.group.OffsetConfig;
import io.streamnative.pulsar.handlers.kop.coordinator.transaction.TransactionConfig;
import io.streamnative.pulsar.handlers.kop.coordinator.transaction.TransactionCoordinator;
import io.streamnative.pulsar.handlers.kop.stats.PrometheusMetricsProvider;
import io.streamnative.pulsar.handlers.kop.stats.StatsLogger;
import io.streamnative.pulsar.handlers.kop.utils.ConfigurationUtils;
import io.streamnative.pulsar.handlers.kop.utils.KopTopic;
import io.streamnative.pulsar.handlers.kop.utils.MetadataUtils;
import io.streamnative.pulsar.handlers.kop.utils.ZooKeeperUtils;
import io.streamnative.pulsar.handlers.kop.utils.timer.SystemTimer;
import java.net.InetSocketAddress;
import java.util.ArrayList;
import java.util.HashMap;
import java.util.List;
import java.util.Map;
import java.util.Optional;
import java.util.concurrent.CompletableFuture;
import java.util.concurrent.ConcurrentHashMap;
import java.util.concurrent.TimeUnit;
import java.util.stream.Collectors;
import lombok.Getter;
import lombok.NonNull;
import lombok.extern.slf4j.Slf4j;
import org.apache.commons.configuration.Configuration;
import org.apache.commons.configuration.PropertiesConfiguration;
import org.apache.kafka.common.internals.Topic;
import org.apache.kafka.common.record.CompressionType;
import org.apache.kafka.common.security.auth.SecurityProtocol;
import org.apache.kafka.common.utils.Time;
import org.apache.pulsar.broker.PulsarServerException;
import org.apache.pulsar.broker.PulsarService;
import org.apache.pulsar.broker.ServiceConfiguration;
import org.apache.pulsar.broker.namespace.NamespaceBundleOwnershipListener;
import org.apache.pulsar.broker.protocol.ProtocolHandler;
import org.apache.pulsar.broker.service.BrokerService;
import org.apache.pulsar.client.admin.Lookup;
import org.apache.pulsar.client.admin.PulsarAdmin;
import org.apache.pulsar.client.api.PulsarClient;
import org.apache.pulsar.client.impl.PulsarClientImpl;
import org.apache.pulsar.common.naming.NamespaceBundle;
import org.apache.pulsar.common.naming.NamespaceName;
import org.apache.pulsar.common.naming.TopicName;
import org.apache.pulsar.common.policies.data.ClusterData;
import org.apache.pulsar.common.util.FutureUtil;
import org.apache.pulsar.metadata.api.MetadataCache;
import org.apache.pulsar.policies.data.loadbalancer.LocalBrokerData;

/**
 * Kafka Protocol Handler load and run by Pulsar Service.
 */
@Slf4j
public class KafkaProtocolHandler implements ProtocolHandler, TenantContextManager {

    public static final String PROTOCOL_NAME = "kafka";
    public static final String TLS_HANDLER = "tls";
    private static final Map<PulsarService, LookupClient> LOOKUP_CLIENT_MAP = new ConcurrentHashMap<>();

    private StatsLogger rootStatsLogger;
    private PrometheusMetricsProvider statsProvider;
    private KopBrokerLookupManager kopBrokerLookupManager;
    private AdminManager adminManager = null;
    private MetadataCache<LocalBrokerData> localBrokerDataCache;

    @Getter
    private KafkaServiceConfiguration kafkaConfig;
    @Getter
    private BrokerService brokerService;

    private final Map<String, GroupCoordinator> groupCoordinatorsByTenant = new ConcurrentHashMap<>();
    private final Map<String, TransactionCoordinator> transactionCoordinatorByTenant = new ConcurrentHashMap<>();
    private final Map<String, KopEventManager> kopEventManagerByTenant = new ConcurrentHashMap<>();

    @Override
    public GroupCoordinator getGroupCoordinator(String tenant) {
        return groupCoordinatorsByTenant.computeIfAbsent(tenant, this::createAndBootGroupCoordinator);
    }

    @Override
    public TransactionCoordinator getTransactionCoordinator(String tenant) {
        return transactionCoordinatorByTenant.computeIfAbsent(tenant, this::createAndBootTransactionCoordinator);
    }
    /**
     * Listener for the changing of topic that stores offsets of consumer group.
     */
    public static class OffsetAndTopicListener implements NamespaceBundleOwnershipListener {

        final BrokerService service;
        final NamespaceName kafkaMetaNs;
        final NamespaceName kafkaTopicNs;
        final GroupCoordinator groupCoordinator;
        final TransactionCoordinator txnCoordinator;
        final String brokerUrl;

        public OffsetAndTopicListener(BrokerService service,
<<<<<<< HEAD
                                      KafkaServiceConfiguration kafkaConfig,
                                      GroupCoordinator groupCoordinator,
                                      TransactionCoordinator txnCoordinator) {
=======
                                   String tenant,
                                   KafkaServiceConfiguration kafkaConfig,
                                   GroupCoordinator groupCoordinator) {
>>>>>>> d4f99603
            this.service = service;
            this.kafkaMetaNs = NamespaceName
                .get(tenant, kafkaConfig.getKafkaMetadataNamespace());
            this.groupCoordinator = groupCoordinator;
            this.txnCoordinator = txnCoordinator;
            this.kafkaTopicNs = NamespaceName
                    .get(tenant, kafkaConfig.getKafkaNamespace());
            this.brokerUrl = service.pulsar().getBrokerServiceUrl();
        }

        @Override
        public void onLoad(NamespaceBundle bundle) {
            if (log.isDebugEnabled()) {
                log.debug("[{}] onLoad bundle: {}", brokerUrl, bundle);
            }
            // 1. get new partitions owned by this pulsar service.
            // 2. load partitions by GroupCoordinator.handleGroupImmigration.
            service.pulsar().getNamespaceService().getOwnedTopicListForNamespaceBundle(bundle)
                .whenComplete((topics, ex) -> {
                    if (ex == null) {
                        log.info("get owned topic list when onLoad bundle {}, topic size {} ", bundle, topics.size());
                        for (String topic : topics) {
                            TopicName name = TopicName.get(topic);
                            String kafkaTopicName = getKafkaTopicNameFromPulsarTopicName(name);

                            // already filtered namespace, check the local name without partition
                            if (Topic.GROUP_METADATA_TOPIC_NAME.equals(kafkaTopicName)) {
                                checkState(name.isPartitioned(),
                                    "OffsetTopic should be partitioned in onLoad, but get " + name);

                                if (log.isDebugEnabled()) {
                                    log.debug("New offset partition load:  {}, broker: {}",
                                        name, service.pulsar().getBrokerServiceUrl());
                                }
                                groupCoordinator.handleGroupImmigration(name.getPartitionIndex());
                            } else if (Topic.TRANSACTION_STATE_TOPIC_NAME.equals(kafkaTopicName)) {
                                checkState(name.isPartitioned(),
                                        "TxnTopic should be partitioned in onLoad, but get " + name);

                                if (log.isDebugEnabled()) {
                                    log.debug("New transaction partition load:  {}, broker: {}",
                                            name, service.pulsar().getBrokerServiceUrl());
                                }
                                txnCoordinator.handleTxnImmigration(name.getPartitionIndex());
                            }
                            // deReference topic when unload
                            KopBrokerLookupManager.removeTopicManagerCache(topic);
                            KafkaTopicManager.deReference(topic);

                            // For non-partitioned topic.
                            if (!name.isPartitioned()) {
                                String partitionedZeroTopicName = name.getPartition(0).toString();
                                KafkaTopicManager.deReference(partitionedZeroTopicName);
                                KopBrokerLookupManager.removeTopicManagerCache(partitionedZeroTopicName);
                            }
                        }
                    } else {
                        log.error("Failed to get owned topic list for "
                            + "OffsetAndTopicListener when triggering on-loading bundle {}.",
                            bundle, ex);
                    }
                });
        }

        @Override
        public void unLoad(NamespaceBundle bundle) {
            if (log.isDebugEnabled()) {
                log.debug("[{}] unLoad bundle: {}", brokerUrl, bundle);
            }
            // 1. get partitions owned by this pulsar service.
            // 2. remove partitions by groupCoordinator.handleGroupEmigration.
            service.pulsar().getNamespaceService().getOwnedTopicListForNamespaceBundle(bundle)
                .whenComplete((topics, ex) -> {
                    if (ex == null) {
                        log.info("get owned topic list when unLoad bundle {}, topic size {} ", bundle, topics.size());
                        for (String topic : topics) {
                            TopicName name = TopicName.get(topic);
                            String kafkaTopicName = getKafkaTopicNameFromPulsarTopicName(name);

                            // already filtered namespace, check the local name without partition
                            if (Topic.GROUP_METADATA_TOPIC_NAME.equals(kafkaTopicName)) {
                                checkState(name.isPartitioned(),
                                    "OffsetTopic should be partitioned in unLoad, but get " + name);

                                if (log.isDebugEnabled()) {
                                    log.debug("Offset partition unload:  {}, broker: {}",
                                        name, service.pulsar().getBrokerServiceUrl());
                                }
                                groupCoordinator.handleGroupEmigration(name.getPartitionIndex());
                            } else if (Topic.TRANSACTION_STATE_TOPIC_NAME.equals(kafkaTopicName)
                                    && txnCoordinator != null) {
                                checkState(name.isPartitioned(),
                                        "TxnTopic should be partitioned in unLoad, but get " + name);

                                if (log.isDebugEnabled()) {
                                    log.debug("Txn partition unload:  {}, broker: {}",
                                            name, service.pulsar().getBrokerServiceUrl());
                                }
                                txnCoordinator.handleTxnEmigration(name.getPartitionIndex());
                            }
                            // deReference topic when unload
                            KopBrokerLookupManager.removeTopicManagerCache(topic);
                            KafkaTopicManager.deReference(topic);

                            // For non-partitioned topic.
                            if (!name.isPartitioned()) {
                                String partitionedZeroTopicName = name.getPartition(0).toString();
                                KafkaTopicManager.deReference(partitionedZeroTopicName);
                                KopBrokerLookupManager.removeTopicManagerCache(partitionedZeroTopicName);
                            }

                        }
                    } else {
                        log.error("Failed to get owned topic list for "
                            + "OffsetAndTopicListener when triggering un-loading bundle {}.",
                            bundle, ex);
                    }
                });
        }

        // verify that this bundle is served by this broker,
        // and namespace is related to kafka metadata namespace
        @Override
        public boolean test(NamespaceBundle namespaceBundle) {
            return namespaceBundle.getNamespaceObject().equals(kafkaMetaNs)
                    || namespaceBundle.getNamespaceObject().equals(kafkaTopicNs);
        }

    }


    @Override
    public String protocolName() {
        return PROTOCOL_NAME;
    }

    @Override
    public boolean accept(String protocol) {
        return PROTOCOL_NAME.equals(protocol.toLowerCase());
    }

    @Override
    public void initialize(ServiceConfiguration conf) throws Exception {
        // init config
        if (conf instanceof KafkaServiceConfiguration) {
            // in unit test, passed in conf will be KafkaServiceConfiguration
            kafkaConfig = (KafkaServiceConfiguration) conf;
        } else {
            // when loaded with PulsarService as NAR, `conf` will be type of ServiceConfiguration
            kafkaConfig = ConfigurationUtils.create(conf.getProperties(), KafkaServiceConfiguration.class);

            // some of the configs value in conf.properties may not updated.
            // So need to get latest value from conf itself
            kafkaConfig.setAdvertisedAddress(conf.getAdvertisedAddress());
            kafkaConfig.setBindAddress(conf.getBindAddress());
        }
        KopTopic.initialize(kafkaConfig.getKafkaTenant() + "/" + kafkaConfig.getKafkaNamespace());

        // Validate the namespaces
        for (String fullNamespace : kafkaConfig.getKopAllowedNamespaces()) {
            final String[] tokens = fullNamespace.split("/");
            if (tokens.length != 2) {
                throw new IllegalArgumentException(
                        "Invalid namespace '" + fullNamespace + "' in kopAllowedNamespaces config");
            }
            NamespaceName.validateNamespaceName(tokens[0], tokens[1]);
        }

        statsProvider = new PrometheusMetricsProvider();
        rootStatsLogger = statsProvider.getStatsLogger("");
    }

    // This method is called after initialize
    @Override
    public String getProtocolDataToAdvertise() {
        return kafkaConfig.getKafkaAdvertisedListeners();
    }

    @Override
    public void start(BrokerService service) {
        brokerService = service;
        kopBrokerLookupManager = new KopBrokerLookupManager(
                brokerService.getPulsar(), false, kafkaConfig.getKafkaAdvertisedListeners());

        log.info("Starting KafkaProtocolHandler, kop version is: '{}'", KopVersion.getVersion());
        log.info("Git Revision {}", KopVersion.getGitSha());
        log.info("Built by {} on {} at {}",
            KopVersion.getBuildUser(),
            KopVersion.getBuildHost(),
            KopVersion.getBuildTime());

        // Currently each time getMetadataCache() is called, a new MetadataCache<T> instance will be created, even for
        // the same type. So we must reuse the same MetadataCache<LocalBrokerData> to avoid creating a lot of instances.
        localBrokerDataCache = brokerService.pulsar().getLocalMetadataStore().getMetadataCache(LocalBrokerData.class);

        ZooKeeperUtils.tryCreatePath(brokerService.pulsar().getZkClient(),
                kafkaConfig.getGroupIdZooKeeperPath(), new byte[0]);

        ZooKeeperUtils.tryCreatePath(brokerService.pulsar().getZkClient(),
                KopEventManager.getKopPath(), new byte[0]);

        ZooKeeperUtils.tryCreatePath(brokerService.pulsar().getZkClient(),
                KopEventManager.getDeleteTopicsPath(), new byte[0]);

        PulsarAdmin pulsarAdmin;
        try {
            pulsarAdmin = brokerService.getPulsar().getAdminClient();
            adminManager = new AdminManager(pulsarAdmin, kafkaConfig);
        } catch (PulsarServerException e) {
            log.error("Failed to get pulsarAdmin", e);
            throw new IllegalStateException(e);
        }

        // Create PulsarClient for topic lookup, the listenerName will be set if kafkaListenerName is configured.
        // After it's created successfully, this method won't throw any exception.
        LOOKUP_CLIENT_MAP.put(brokerService.pulsar(), new LookupClient(brokerService.pulsar(), kafkaConfig));

        // initialize default Group Coordinator
        getGroupCoordinator(kafkaConfig.getKafkaMetadataTenant());

        if (kafkaConfig.isEnableTransactionCoordinator()) {
            getTransactionCoordinator(kafkaConfig.getKafkaMetadataTenant());
        }

        Configuration conf = new PropertiesConfiguration();
        conf.addProperty("prometheusStatsLatencyRolloverSeconds",
            kafkaConfig.getKopPrometheusStatsLatencyRolloverSeconds());
        statsProvider.start(conf);
        brokerService.pulsar().addPrometheusRawMetricsProvider(statsProvider);
    }

    private TransactionCoordinator createAndBootTransactionCoordinator(String tenant) {
        log.info("createAndBootTransactionCoordinator {}", tenant);
        final ClusterData clusterData = ClusterData.builder()
                .serviceUrl(brokerService.getPulsar().getWebServiceAddress())
                .serviceUrlTls(brokerService.getPulsar().getWebServiceAddressTls())
                .brokerServiceUrl(brokerService.getPulsar().getBrokerServiceUrl())
                .brokerServiceUrlTls(brokerService.getPulsar().getBrokerServiceUrlTls())
                .build();

        try {
            return initTransactionCoordinator(tenant, brokerService.getPulsar().getAdminClient(), clusterData);
        } catch (Exception e) {
            log.error("Initialized transaction coordinator failed.", e);
            throw new IllegalStateException(e);
        }
    }

    private GroupCoordinator createAndBootGroupCoordinator(String tenant) {
        log.info("createAndBootGroupCoordinator {}", tenant);
        final ClusterData clusterData = ClusterData.builder()
                .serviceUrl(brokerService.getPulsar().getWebServiceAddress())
                .serviceUrlTls(brokerService.getPulsar().getWebServiceAddressTls())
                .brokerServiceUrl(brokerService.getPulsar().getBrokerServiceUrl())
                .brokerServiceUrlTls(brokerService.getPulsar().getBrokerServiceUrlTls())
                .build();

        GroupCoordinator groupCoordinator;
        try {
            MetadataUtils.createOffsetMetadataIfMissing(tenant, brokerService.getPulsar().getAdminClient(),
                    clusterData, kafkaConfig);

            // init and start group coordinator
            groupCoordinator = startGroupCoordinator(tenant, brokerService.getPulsar().getClient());

            // init KopEventManager
            KopEventManager kopEventManager = new KopEventManager(groupCoordinator,
                    adminManager,
                    brokerService.getPulsar().getLocalMetadataStore());
            kopEventManager.start();
            kopEventManagerByTenant.put(tenant, kopEventManager);

            // and listener for Offset topics load/unload
            brokerService.pulsar()
                    .getNamespaceService()
                    .addNamespaceBundleOwnershipListener(
                            new OffsetAndTopicListener(brokerService, tenant, kafkaConfig, groupCoordinator));
        } catch (Exception e) {
            log.error("Failed to create offset metadata", e);
            throw new IllegalStateException(e);
        }

<<<<<<< HEAD
        // init and start group coordinator
        startGroupCoordinator(pulsarClient);

        if (kafkaConfig.isEnableTransactionCoordinator()) {
            try {
                initTransactionCoordinator(pulsarAdmin, clusterData);
                startTransactionCoordinator();
            } catch (Exception e) {
                log.error("Initialized transaction coordinator failed.", e);
                throw new IllegalStateException(e);
            }
        }

        // init KopEventManager
        kopEventManager = new KopEventManager(groupCoordinator,
                adminManager,
                brokerService.getPulsar().getLocalMetadataStore());
        kopEventManager.start();

        // and listener for Offset topics load/unload
        brokerService.pulsar()
                .getNamespaceService()
                .addNamespaceBundleOwnershipListener(
                        new OffsetAndTopicListener(
                                brokerService, kafkaConfig, groupCoordinator, transactionCoordinator));
=======

>>>>>>> d4f99603

        // init kafka namespaces
        try {
            MetadataUtils.createKafkaNamespaceIfMissing(brokerService.getPulsar().getAdminClient(),
                    clusterData, kafkaConfig);
        } catch (Exception e) {
            // no need to throw exception since we can create kafka namespace later
            log.warn("init kafka failed, need to create it manually later", e);
        }

<<<<<<< HEAD
        Configuration conf = new PropertiesConfiguration();
        conf.addProperty("prometheusStatsLatencyRolloverSeconds",
            kafkaConfig.getKopPrometheusStatsLatencyRolloverSeconds());
        statsProvider.start(conf);
        brokerService.pulsar().addPrometheusRawMetricsProvider(statsProvider);
=======
        return groupCoordinator;
>>>>>>> d4f99603
    }

    // this is called after initialize, and with kafkaConfig, brokerService all set.
    @Override
    public Map<InetSocketAddress, ChannelInitializer<SocketChannel>> newChannelInitializers() {
        checkState(kafkaConfig != null);
        checkState(brokerService != null);

        try {
            ImmutableMap.Builder<InetSocketAddress, ChannelInitializer<SocketChannel>> builder =
                ImmutableMap.<InetSocketAddress, ChannelInitializer<SocketChannel>>builder();

            final Map<SecurityProtocol, EndPoint> advertisedEndpointMap =
                    EndPoint.parseListeners(kafkaConfig.getKafkaAdvertisedListeners());
            EndPoint.parseListeners(kafkaConfig.getListeners()).forEach((protocol, endPoint) -> {
                EndPoint advertisedEndPoint = advertisedEndpointMap.get(protocol);
                if (advertisedEndPoint == null) {
                    // Use the bind endpoint as the advertised endpoint.
                    advertisedEndPoint = endPoint;
                }
                switch (protocol) {
                    case PLAINTEXT:
                    case SASL_PLAINTEXT:
                        builder.put(endPoint.getInetAddress(), new KafkaChannelInitializer(brokerService.getPulsar(),
                                kafkaConfig, this, adminManager, false,
                                advertisedEndPoint, rootStatsLogger.scope(SERVER_SCOPE), localBrokerDataCache));
                        break;
                    case SSL:
                    case SASL_SSL:
                        builder.put(endPoint.getInetAddress(), new KafkaChannelInitializer(brokerService.getPulsar(),
                                kafkaConfig, this, adminManager, true,
                                advertisedEndPoint, rootStatsLogger.scope(SERVER_SCOPE), localBrokerDataCache));
                        break;
                }
            });
            return builder.build();
        } catch (Exception e){
            log.error("KafkaProtocolHandler newChannelInitializers failed with ", e);
            return null;
        }
    }

    @Override
    public void close() {
        Optional.ofNullable(LOOKUP_CLIENT_MAP.remove(brokerService.pulsar())).ifPresent(LookupClient::close);
        adminManager.shutdown();
        for (Map.Entry<String, GroupCoordinator> groupCoordinator : groupCoordinatorsByTenant.entrySet()) {
            String tenant = groupCoordinator.getKey();
            groupCoordinator.getValue().shutdown();
            KopEventManager kopEventManager = kopEventManagerByTenant.get(tenant);
            if (kopEventManager != null) {
                kopEventManager.close();
            }
        }

        KafkaTopicManager.LOOKUP_CACHE.clear();
        KopBrokerLookupManager.clear();
        KafkaTopicManager.closeKafkaTopicConsumerManagers();
        KafkaTopicManager.getReferences().clear();
        KafkaTopicManager.getTopics().clear();
        statsProvider.stop();
        if (transactionCoordinator != null) {
            transactionCoordinator.shutdown();
        }
    }

    private GroupCoordinator startGroupCoordinator(String tenant, PulsarClient pulsarClient) {
        GroupConfig groupConfig = new GroupConfig(
            kafkaConfig.getGroupMinSessionTimeoutMs(),
            kafkaConfig.getGroupMaxSessionTimeoutMs(),
            kafkaConfig.getGroupInitialRebalanceDelayMs()
        );

        OffsetConfig offsetConfig = OffsetConfig.builder()
            .offsetsTopicName(tenant + "/"
                + kafkaConfig.getKafkaMetadataNamespace()
                + "/" + Topic.GROUP_METADATA_TOPIC_NAME)
            .offsetsTopicNumPartitions(kafkaConfig.getOffsetsTopicNumPartitions())
            .offsetsTopicCompressionType(CompressionType.valueOf(kafkaConfig.getOffsetsTopicCompressionCodec()))
            .maxMetadataSize(kafkaConfig.getOffsetMetadataMaxSize())
            .offsetsRetentionCheckIntervalMs(kafkaConfig.getOffsetsRetentionCheckIntervalMs())
            .offsetsRetentionMs(TimeUnit.MINUTES.toMillis(kafkaConfig.getOffsetsRetentionMinutes()))
            .build();

        GroupCoordinator groupCoordinator = GroupCoordinator.of(
            (PulsarClientImpl) pulsarClient,
            groupConfig,
            offsetConfig,
            SystemTimer.builder()
                .executorName("group-coordinator-timer")
                .build(),
            Time.SYSTEM
        );
        // always enable metadata expiration
        groupCoordinator.startup(true);

        return groupCoordinator;
    }

    public TransactionCoordinator initTransactionCoordinator(String tenant, PulsarAdmin pulsarAdmin,
                                                             ClusterData clusterData) throws Exception {
        TransactionConfig transactionConfig = TransactionConfig.builder()
                .transactionLogNumPartitions(kafkaConfig.getTxnLogTopicNumPartitions())
<<<<<<< HEAD
                .transactionMetadataTopicName(MetadataUtils.constructTxnLogTopicBaseName(kafkaConfig))
                .brokerId(kafkaConfig.getBrokerId())
=======
                .transactionMetadataTopicName(MetadataUtils.constructTxnLogTopicBaseName(tenant, kafkaConfig))
>>>>>>> d4f99603
                .build();

        MetadataUtils.createTxnMetadataIfMissing(tenant, pulsarAdmin, clusterData, kafkaConfig);

        TransactionCoordinator transactionCoordinator = TransactionCoordinator.of(
                transactionConfig,
                brokerService.getPulsar().getClient(),
                brokerService.getPulsar().getZkClient(),
                kopBrokerLookupManager,
                brokerService.getTopicOrderedExecutor());

        loadTxnLogTopics(tenant, transactionCoordinator);

        transactionCoordinator.startup().get();

        return transactionCoordinator;
    }

    /**
     * This method discovers ownership of offset topic partitions and attempts to load transaction topics
     * assigned to this broker.
     */
    private void loadTxnLogTopics(String tenant, TransactionCoordinator txnCoordinator) throws Exception {
        Lookup lookupService = brokerService.pulsar().getAdminClient().lookups();
        String currentBroker = brokerService.pulsar().getBrokerServiceUrl();
        String topicBase = MetadataUtils.constructTxnLogTopicBaseName(tenant, kafkaConfig);
        int numPartitions = kafkaConfig.getTxnLogTopicNumPartitions();

        Map<String, List<Integer>> mapBrokerToPartition = new HashMap<>();

        for (int i = 0; i < numPartitions; i++) {
            String broker = lookupService.lookupTopic(topicBase + PARTITIONED_TOPIC_SUFFIX + i);
            mapBrokerToPartition.putIfAbsent(broker, new ArrayList<>());
            mapBrokerToPartition.get(broker).add(i);
        }

        mapBrokerToPartition.forEach(
                (key, value) -> log.info("Discovered broker: {} owns txn log topic partitions: {} ", key, value));

        List<Integer> partitionsOwnedByCurrentBroker = mapBrokerToPartition.get(currentBroker);

        if (null != partitionsOwnedByCurrentBroker && !partitionsOwnedByCurrentBroker.isEmpty()) {
            List<CompletableFuture<Void>> lists = partitionsOwnedByCurrentBroker.stream().map(
                    (partition) -> txnCoordinator.handleTxnImmigration(partition)).collect(Collectors.toList());

            FutureUtil.waitForAll(lists).get();
        } else {
            log.info("Current broker: {} does not own any of the txn log topic partitions", currentBroker);
        }
    }

    public static @NonNull LookupClient getLookupClient(final PulsarService pulsarService) {
        return LOOKUP_CLIENT_MAP.computeIfAbsent(pulsarService, ignored -> new LookupClient(pulsarService));
    }

}<|MERGE_RESOLUTION|>--- conflicted
+++ resolved
@@ -117,15 +117,10 @@
         final String brokerUrl;
 
         public OffsetAndTopicListener(BrokerService service,
-<<<<<<< HEAD
+                                      String tenant,
                                       KafkaServiceConfiguration kafkaConfig,
                                       GroupCoordinator groupCoordinator,
                                       TransactionCoordinator txnCoordinator) {
-=======
-                                   String tenant,
-                                   KafkaServiceConfiguration kafkaConfig,
-                                   GroupCoordinator groupCoordinator) {
->>>>>>> d4f99603
             this.service = service;
             this.kafkaMetaNs = NamespaceName
                 .get(tenant, kafkaConfig.getKafkaMetadataNamespace());
@@ -408,35 +403,7 @@
             throw new IllegalStateException(e);
         }
 
-<<<<<<< HEAD
-        // init and start group coordinator
-        startGroupCoordinator(pulsarClient);
-
-        if (kafkaConfig.isEnableTransactionCoordinator()) {
-            try {
-                initTransactionCoordinator(pulsarAdmin, clusterData);
-                startTransactionCoordinator();
-            } catch (Exception e) {
-                log.error("Initialized transaction coordinator failed.", e);
-                throw new IllegalStateException(e);
-            }
-        }
-
-        // init KopEventManager
-        kopEventManager = new KopEventManager(groupCoordinator,
-                adminManager,
-                brokerService.getPulsar().getLocalMetadataStore());
-        kopEventManager.start();
-
-        // and listener for Offset topics load/unload
-        brokerService.pulsar()
-                .getNamespaceService()
-                .addNamespaceBundleOwnershipListener(
-                        new OffsetAndTopicListener(
-                                brokerService, kafkaConfig, groupCoordinator, transactionCoordinator));
-=======
-
->>>>>>> d4f99603
+
 
         // init kafka namespaces
         try {
@@ -447,15 +414,7 @@
             log.warn("init kafka failed, need to create it manually later", e);
         }
 
-<<<<<<< HEAD
-        Configuration conf = new PropertiesConfiguration();
-        conf.addProperty("prometheusStatsLatencyRolloverSeconds",
-            kafkaConfig.getKopPrometheusStatsLatencyRolloverSeconds());
-        statsProvider.start(conf);
-        brokerService.pulsar().addPrometheusRawMetricsProvider(statsProvider);
-=======
         return groupCoordinator;
->>>>>>> d4f99603
     }
 
     // this is called after initialize, and with kafkaConfig, brokerService all set.
@@ -517,9 +476,6 @@
         KafkaTopicManager.getReferences().clear();
         KafkaTopicManager.getTopics().clear();
         statsProvider.stop();
-        if (transactionCoordinator != null) {
-            transactionCoordinator.shutdown();
-        }
     }
 
     private GroupCoordinator startGroupCoordinator(String tenant, PulsarClient pulsarClient) {
@@ -559,12 +515,8 @@
                                                              ClusterData clusterData) throws Exception {
         TransactionConfig transactionConfig = TransactionConfig.builder()
                 .transactionLogNumPartitions(kafkaConfig.getTxnLogTopicNumPartitions())
-<<<<<<< HEAD
-                .transactionMetadataTopicName(MetadataUtils.constructTxnLogTopicBaseName(kafkaConfig))
+                .transactionMetadataTopicName(MetadataUtils.constructTxnLogTopicBaseName(tenant, kafkaConfig))
                 .brokerId(kafkaConfig.getBrokerId())
-=======
-                .transactionMetadataTopicName(MetadataUtils.constructTxnLogTopicBaseName(tenant, kafkaConfig))
->>>>>>> d4f99603
                 .build();
 
         MetadataUtils.createTxnMetadataIfMissing(tenant, pulsarAdmin, clusterData, kafkaConfig);
