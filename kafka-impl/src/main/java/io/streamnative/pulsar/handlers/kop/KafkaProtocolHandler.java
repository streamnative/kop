/**
 * Licensed under the Apache License, Version 2.0 (the "License");
 * you may not use this file except in compliance with the License.
 * You may obtain a copy of the License at
 *
 *     http://www.apache.org/licenses/LICENSE-2.0
 *
 * Unless required by applicable law or agreed to in writing, software
 * distributed under the License is distributed on an "AS IS" BASIS,
 * WITHOUT WARRANTIES OR CONDITIONS OF ANY KIND, either express or implied.
 * See the License for the specific language governing permissions and
 * limitations under the License.
 */
package io.streamnative.pulsar.handlers.kop;

import static com.google.common.base.Preconditions.checkState;
import static io.streamnative.pulsar.handlers.kop.KopServerStats.SERVER_SCOPE;
import static io.streamnative.pulsar.handlers.kop.utils.TopicNameUtils.getKafkaTopicNameFromPulsarTopicname;
import static org.apache.pulsar.common.naming.TopicName.PARTITIONED_TOPIC_SUFFIX;

import com.google.common.collect.ImmutableMap;
import io.netty.channel.ChannelInitializer;
import io.netty.channel.socket.SocketChannel;
import io.streamnative.pulsar.handlers.kop.coordinator.group.GroupConfig;
import io.streamnative.pulsar.handlers.kop.coordinator.group.GroupCoordinator;
import io.streamnative.pulsar.handlers.kop.coordinator.group.OffsetConfig;
import io.streamnative.pulsar.handlers.kop.coordinator.transaction.TransactionConfig;
import io.streamnative.pulsar.handlers.kop.coordinator.transaction.TransactionCoordinator;
import io.streamnative.pulsar.handlers.kop.stats.PrometheusMetricsProvider;
import io.streamnative.pulsar.handlers.kop.utils.ConfigurationUtils;
import io.streamnative.pulsar.handlers.kop.utils.KopTopic;
import io.streamnative.pulsar.handlers.kop.utils.MetadataUtils;
import io.streamnative.pulsar.handlers.kop.utils.timer.SystemTimer;
import java.net.InetSocketAddress;
import java.util.ArrayList;
import java.util.HashMap;
import java.util.List;
import java.util.Map;
import java.util.concurrent.CompletableFuture;
import java.util.concurrent.TimeUnit;
import java.util.stream.Collectors;
import lombok.Getter;
import lombok.extern.slf4j.Slf4j;
import org.apache.bookkeeper.stats.StatsLogger;
import org.apache.commons.configuration.Configuration;
import org.apache.commons.configuration.PropertiesConfiguration;
import org.apache.kafka.common.internals.Topic;
import org.apache.kafka.common.record.CompressionType;
import org.apache.kafka.common.security.auth.SecurityProtocol;
import org.apache.kafka.common.utils.Time;
import org.apache.pulsar.broker.PulsarServerException;
import org.apache.pulsar.broker.ServiceConfiguration;
import org.apache.pulsar.broker.ServiceConfigurationUtils;
import org.apache.pulsar.broker.namespace.NamespaceBundleOwnershipListener;
import org.apache.pulsar.broker.protocol.ProtocolHandler;
import org.apache.pulsar.broker.service.BrokerService;
import org.apache.pulsar.client.admin.Lookup;
import org.apache.pulsar.client.admin.PulsarAdmin;
import org.apache.pulsar.client.impl.PulsarClientImpl;
import org.apache.pulsar.common.naming.NamespaceBundle;
import org.apache.pulsar.common.naming.NamespaceName;
import org.apache.pulsar.common.naming.TopicName;
import org.apache.pulsar.common.util.FutureUtil;

/**
 * Kafka Protocol Handler load and run by Pulsar Service.
 */
@Slf4j
public class KafkaProtocolHandler implements ProtocolHandler {

    public static final String PROTOCOL_NAME = "kafka";
    public static final String TLS_HANDLER = "tls";

<<<<<<< HEAD
    private KoPBrokerLookupManager koPBrokerLookupManager;

=======
    private StatsLogger rootStatsLogger;
    private PrometheusMetricsProvider statsProvider;
>>>>>>> 01160246
    /**
     * Listener for the changing of topic that stores offsets of consumer group.
     */
    public static class OffsetAndTopicListener implements NamespaceBundleOwnershipListener {

        final BrokerService service;
        final NamespaceName kafkaMetaNs;
        final NamespaceName kafkaTopicNs;
        final GroupCoordinator groupCoordinator;
        public OffsetAndTopicListener(BrokerService service,
                                   KafkaServiceConfiguration kafkaConfig,
                                   GroupCoordinator groupCoordinator) {
            this.service = service;
            this.kafkaMetaNs = NamespaceName
                .get(kafkaConfig.getKafkaMetadataTenant(), kafkaConfig.getKafkaMetadataNamespace());
            this.groupCoordinator = groupCoordinator;
            this.kafkaTopicNs = NamespaceName
                    .get(kafkaConfig.getKafkaTenant(), kafkaConfig.getKafkaNamespace());
        }

        @Override
        public void onLoad(NamespaceBundle bundle) {
            // 1. get new partitions owned by this pulsar service.
            // 2. load partitions by GroupCoordinator.handleGroupImmigration.
            service.pulsar().getNamespaceService().getOwnedTopicListForNamespaceBundle(bundle)
                .whenComplete((topics, ex) -> {
                    if (ex == null) {
                        log.info("get owned topic list when onLoad bundle {}, topic size {} ", bundle, topics.size());
                        for (String topic : topics) {
                            TopicName name = TopicName.get(topic);
                            // already filtered namespace, check the local name without partition
                            if (Topic.GROUP_METADATA_TOPIC_NAME.equals(getKafkaTopicNameFromPulsarTopicname(name))) {
                                checkState(name.isPartitioned(),
                                    "OffsetTopic should be partitioned in onLoad, but get " + name);

                                if (log.isDebugEnabled()) {
                                    log.debug("New offset partition load:  {}, broker: {}",
                                        name, service.pulsar().getBrokerServiceUrl());
                                }
                                groupCoordinator.handleGroupImmigration(name.getPartitionIndex());
                            }
                            KafkaTopicManager.removeTopicManagerCache(name.toString());
                            // update lookup cache when onload
                            try {
                                CompletableFuture<InetSocketAddress> retFuture = new CompletableFuture<>();
                                ((PulsarClientImpl) service.pulsar().getClient()).getLookup()
                                        .getBroker(TopicName.get(topic))
                                        .whenComplete((pair, throwable) -> {
                                            if (throwable != null) {
                                                log.warn("cloud not get broker", throwable);
                                                retFuture.complete(null);
                                            }
                                            checkState(pair.getLeft().equals(pair.getRight()));
                                            retFuture.complete(pair.getLeft());
                                        });
                                KafkaTopicManager.LOOKUP_CACHE.put(topic, retFuture);
                            } catch (PulsarServerException e) {
                                log.error("onLoad PulsarServerException ", e);
                            }
                        }
                    } else {
                        log.error("Failed to get owned topic list for "
                            + "OffsetAndTopicListener when triggering on-loading bundle {}.",
                            bundle, ex);
                    }
                });
        }

        @Override
        public void unLoad(NamespaceBundle bundle) {
            // 1. get partitions owned by this pulsar service.
            // 2. remove partitions by groupCoordinator.handleGroupEmigration.
            service.pulsar().getNamespaceService().getOwnedTopicListForNamespaceBundle(bundle)
                .whenComplete((topics, ex) -> {
                    if (ex == null) {
                        log.info("get owned topic list when unLoad bundle {}, topic size {} ", bundle, topics.size());
                        for (String topic : topics) {
                            TopicName name = TopicName.get(topic);

                            // already filtered namespace, check the local name without partition
                            if (Topic.GROUP_METADATA_TOPIC_NAME.equals(getKafkaTopicNameFromPulsarTopicname(name))) {
                                checkState(name.isPartitioned(),
                                    "OffsetTopic should be partitioned in unLoad, but get " + name);

                                if (log.isDebugEnabled()) {
                                    log.debug("Offset partition unload:  {}, broker: {}",
                                        name, service.pulsar().getBrokerServiceUrl());
                                }
                                groupCoordinator.handleGroupEmigration(name.getPartitionIndex());
                            }
                            // remove cache when unload
                            KafkaTopicManager.removeTopicManagerCache(name.toString());
                        }
                    } else {
                        log.error("Failed to get owned topic list for "
                            + "OffsetAndTopicListener when triggering un-loading bundle {}.",
                            bundle, ex);
                    }
                });
        }

        // verify that this bundle is served by this broker,
        // and namespace is related to kafka metadata namespace
        @Override
        public boolean test(NamespaceBundle namespaceBundle) {
            return namespaceBundle.getNamespaceObject().equals(kafkaMetaNs)
                    || namespaceBundle.getNamespaceObject().equals(kafkaTopicNs);
        }

    }
    /**
     * Kafka Listener Type.
     */
    public enum ListenerType {
        PLAINTEXT,
        SSL
    }

    @Getter
    private KafkaServiceConfiguration kafkaConfig;
    @Getter
    private BrokerService brokerService;
    @Getter
    private GroupCoordinator groupCoordinator;
    @Getter
    private TransactionCoordinator transactionCoordinator;
    @Getter
    private String bindAddress;

    @Override
    public String protocolName() {
        return PROTOCOL_NAME;
    }

    @Override
    public boolean accept(String protocol) {
        return PROTOCOL_NAME.equals(protocol.toLowerCase());
    }

    @Override
    public void initialize(ServiceConfiguration conf) throws Exception {
        // init config
        if (conf instanceof KafkaServiceConfiguration) {
            // in unit test, passed in conf will be KafkaServiceConfiguration
            kafkaConfig = (KafkaServiceConfiguration) conf;
        } else {
            // when loaded with PulsarService as NAR, `conf` will be type of ServiceConfiguration
            kafkaConfig = ConfigurationUtils.create(conf.getProperties(), KafkaServiceConfiguration.class);

            // some of the configs value in conf.properties may not updated.
            // So need to get latest value from conf itself
            kafkaConfig.setAdvertisedAddress(conf.getAdvertisedAddress());
            kafkaConfig.setBindAddress(conf.getBindAddress());
        }
        this.bindAddress = ServiceConfigurationUtils.getDefaultOrConfiguredAddress(kafkaConfig.getBindAddress());
        KopTopic.initialize(kafkaConfig.getKafkaTenant() + "/" + kafkaConfig.getKafkaNamespace());

        statsProvider = new PrometheusMetricsProvider();
        rootStatsLogger = statsProvider.getStatsLogger("");
    }

    // This method is called after initialize
    @Override
    public String getProtocolDataToAdvertise() {
        return kafkaConfig.getKafkaAdvertisedListeners();
    }

    @Override
    public void start(BrokerService service) {
        brokerService = service;
        koPBrokerLookupManager = new KoPBrokerLookupManager(
                brokerService.getPulsar(), false, kafkaConfig.getKafkaAdvertisedListeners());

        log.info("Starting KafkaProtocolHandler, kop version is: '{}'", KopVersion.getVersion());
        log.info("Git Revision {}", KopVersion.getGitSha());
        log.info("Built by {} on {} at {}",
            KopVersion.getBuildUser(),
            KopVersion.getBuildHost(),
            KopVersion.getBuildTime());

        // init and start group coordinator
        if (kafkaConfig.isEnableGroupCoordinator()) {
            try {
                initGroupCoordinator(brokerService);
                startGroupCoordinator();
                // and listener for Offset topics load/unload
                brokerService.pulsar()
                    .getNamespaceService()
                    .addNamespaceBundleOwnershipListener(
                        new OffsetAndTopicListener(brokerService, kafkaConfig, groupCoordinator));
            } catch (Exception e) {
                log.error("initGroupCoordinator failed with", e);
            }
        }
        if (kafkaConfig.isEnableTransactionCoordinator()) {
            try {
                initTransactionCoordinator();
                startTransactionCoordinator();
            } catch (Exception e) {
                log.error("Initialized transaction coordinator failed.", e);
            }
        }

        Configuration conf = new PropertiesConfiguration();
        conf.addProperty("prometheusStatsLatencyRolloverSeconds",
            kafkaConfig.getKopPrometheusStatsLatencyRolloverSeconds());
        statsProvider.start(conf);
        brokerService.pulsar().addPrometheusRawMetricsProvider(statsProvider);
    }

    // this is called after initialize, and with kafkaConfig, brokerService all set.
    @Override
    public Map<InetSocketAddress, ChannelInitializer<SocketChannel>> newChannelInitializers() {
        checkState(kafkaConfig != null);
        checkState(brokerService != null);
        if (kafkaConfig.isEnableGroupCoordinator()) {
            checkState(groupCoordinator != null);
        }

        try {
            ImmutableMap.Builder<InetSocketAddress, ChannelInitializer<SocketChannel>> builder =
                ImmutableMap.<InetSocketAddress, ChannelInitializer<SocketChannel>>builder();

            final Map<SecurityProtocol, EndPoint> advertisedEndpointMap =
                    EndPoint.parseListeners(kafkaConfig.getKafkaAdvertisedListeners());
            EndPoint.parseListeners(kafkaConfig.getListeners()).forEach((protocol, endPoint) -> {
                EndPoint advertisedEndPoint = advertisedEndpointMap.get(protocol);
                if (advertisedEndPoint == null) {
                    // Use the bind endpoint as the advertised endpoint.
                    advertisedEndPoint = endPoint;
                }
                switch (protocol) {
                    case PLAINTEXT:
                    case SASL_PLAINTEXT:
                        builder.put(endPoint.getInetAddress(), new KafkaChannelInitializer(brokerService.getPulsar(),
                                kafkaConfig, groupCoordinator, transactionCoordinator, false,
                            advertisedEndPoint, rootStatsLogger.scope(SERVER_SCOPE)));
                        break;
                    case SSL:
                    case SASL_SSL:
                        builder.put(endPoint.getInetAddress(), new KafkaChannelInitializer(brokerService.getPulsar(),
                                kafkaConfig, groupCoordinator, transactionCoordinator, true,
                            advertisedEndPoint, rootStatsLogger.scope(SERVER_SCOPE)));
                        break;
                }
            });

            return builder.build();
        } catch (Exception e){
            log.error("KafkaProtocolHandler newChannelInitializers failed with ", e);
            return null;
        }
    }

    @Override
    public void close() {
        if (groupCoordinator != null) {
            groupCoordinator.shutdown();
        }
        KafkaTopicManager.LOOKUP_CACHE.clear();
        statsProvider.stop();
    }

    public void initGroupCoordinator(BrokerService service) throws Exception {
        GroupConfig groupConfig = new GroupConfig(
            kafkaConfig.getGroupMinSessionTimeoutMs(),
            kafkaConfig.getGroupMaxSessionTimeoutMs(),
            kafkaConfig.getGroupInitialRebalanceDelayMs()
        );

        OffsetConfig offsetConfig = OffsetConfig.builder()
            .offsetsTopicName(kafkaConfig.getKafkaMetadataTenant() + "/"
                + kafkaConfig.getKafkaMetadataNamespace()
                + "/" + Topic.GROUP_METADATA_TOPIC_NAME)
            .offsetsTopicNumPartitions(kafkaConfig.getOffsetsTopicNumPartitions())
            .offsetsTopicCompressionType(CompressionType.valueOf(kafkaConfig.getOffsetsTopicCompressionCodec()))
            .maxMetadataSize(kafkaConfig.getOffsetMetadataMaxSize())
            .offsetsRetentionCheckIntervalMs(kafkaConfig.getOffsetsRetentionCheckIntervalMs())
            .offsetsRetentionMs(TimeUnit.MINUTES.toMillis(kafkaConfig.getOffsetsRetentionMinutes()))
            .build();

        PulsarAdmin pulsarAdmin = service.pulsar().getAdminClient();
        MetadataUtils.createKafkaMetadataIfMissing(pulsarAdmin, kafkaConfig);


        this.groupCoordinator = GroupCoordinator.of(
            brokerService,
            (PulsarClientImpl) (service.pulsar().getClient()),
            groupConfig,
            offsetConfig,
            kafkaConfig,
            SystemTimer.builder()
                .executorName("group-coordinator-timer")
                .build(),
            Time.SYSTEM
        );

        loadOffsetTopics(groupCoordinator);
    }

    public void startGroupCoordinator() throws Exception {
        if (this.groupCoordinator != null) {
            this.groupCoordinator.startup(true);
        } else {
            log.error("Failed to start group coordinator. Need init it first.");
        }
    }

    public void initTransactionCoordinator() throws Exception {
        TransactionConfig transactionConfig = TransactionConfig.builder().build();
        transactionConfig.setTransactionLogNumPartitions(kafkaConfig.getTxnLogTopicNumPartitions());
        this.transactionCoordinator = TransactionCoordinator.of(
                transactionConfig,
                kafkaConfig.getBrokerId(),
                brokerService.getPulsar().getZkClient(),
                koPBrokerLookupManager);

        loadTxnLogTopics(transactionCoordinator);
    }

    public void startTransactionCoordinator() throws Exception {
        if (this.transactionCoordinator != null) {
            this.transactionCoordinator.startup().get();
        } else {
            log.error("Failed to start transaction coordinator. Need init it first.");
        }
    }

    /**
     * This method discovers ownership of offset topic partitions and attempts to load offset topics
     * assigned to this broker.
     */
    private void loadOffsetTopics(GroupCoordinator groupCoordinator) throws Exception {
        Lookup lookupService = brokerService.pulsar().getAdminClient().lookups();
        String currentBroker = brokerService.pulsar().getBrokerServiceUrl();
        String topicBase = MetadataUtils.constructOffsetsTopicBaseName(kafkaConfig);
        int numPartitions = kafkaConfig.getOffsetsTopicNumPartitions();

        Map<String, List<Integer>> mapBrokerToPartition = new HashMap<>();

        for (int i = 0; i < numPartitions; i++) {
            String broker = lookupService.lookupTopic(topicBase + PARTITIONED_TOPIC_SUFFIX + i);
            mapBrokerToPartition.putIfAbsent(broker, new ArrayList());
            mapBrokerToPartition.get(broker).add(i);
        }

        mapBrokerToPartition.entrySet().stream().forEach(
            e -> log.info("Discovered broker: {} owns offset topic partitions: {} ", e.getKey(), e.getValue()));

        List<Integer> partitionsOwnedByCurrentBroker = mapBrokerToPartition.get(currentBroker);

        if (null != partitionsOwnedByCurrentBroker && !partitionsOwnedByCurrentBroker.isEmpty()) {
            List<CompletableFuture<Void>> lists = partitionsOwnedByCurrentBroker.stream().map(
                (ii) -> groupCoordinator.handleGroupImmigration(ii)).collect(Collectors.toList());

            FutureUtil.waitForAll(lists).get();
        } else {
            log.info("Current broker: {} does not own any of the offset topic partitions", currentBroker);
        }
    }

    /**
     * This method discovers ownership of offset topic partitions and attempts to load offset topics
     * assigned to this broker.
     */
    private void loadTxnLogTopics(TransactionCoordinator txnCoordinator) throws Exception {
        Lookup lookupService = brokerService.pulsar().getAdminClient().lookups();
        String currentBroker = brokerService.pulsar().getBrokerServiceUrl();
        String topicBase = MetadataUtils.constructTxnLogTopicBaseName(kafkaConfig);
        int numPartitions = kafkaConfig.getTxnLogTopicNumPartitions();

        Map<String, List<Integer>> mapBrokerToPartition = new HashMap<>();

        for (int i = 0; i < numPartitions; i++) {
            String broker = lookupService.lookupTopic(topicBase + PARTITIONED_TOPIC_SUFFIX + i);
            mapBrokerToPartition.putIfAbsent(broker, new ArrayList<>());
            mapBrokerToPartition.get(broker).add(i);
        }

        mapBrokerToPartition.forEach(
                (key, value) -> log.info("Discovered broker: {} owns txn log topic partitions: {} ", key, value));

        List<Integer> partitionsOwnedByCurrentBroker = mapBrokerToPartition.get(currentBroker);

        if (null != partitionsOwnedByCurrentBroker && !partitionsOwnedByCurrentBroker.isEmpty()) {
            List<CompletableFuture<Void>> lists = partitionsOwnedByCurrentBroker.stream().map(
                (partition) -> txnCoordinator.loadTransactionMetadata(partition)).collect(Collectors.toList());

            FutureUtil.waitForAll(lists).get();
        } else {
            log.info("Current broker: {} does not own any of the txn log topic partitions", currentBroker);
        }
    }
}<|MERGE_RESOLUTION|>--- conflicted
+++ resolved
@@ -71,13 +71,10 @@
     public static final String PROTOCOL_NAME = "kafka";
     public static final String TLS_HANDLER = "tls";
 
-<<<<<<< HEAD
-    private KoPBrokerLookupManager koPBrokerLookupManager;
-
-=======
     private StatsLogger rootStatsLogger;
     private PrometheusMetricsProvider statsProvider;
->>>>>>> 01160246
+    private KoPBrokerLookupManager koPBrokerLookupManager;
+
     /**
      * Listener for the changing of topic that stores offsets of consumer group.
      */
