--- conflicted
+++ resolved
@@ -15,25 +15,10 @@
 
 import io.netty.buffer.ByteBuf;
 import io.netty.buffer.Unpooled;
-<<<<<<< HEAD
-import io.netty.util.ReferenceCounted;
-import io.streamnative.pulsar.handlers.kop.exceptions.KoPMessageMetadataNotFoundException;
-import io.streamnative.pulsar.handlers.kop.utils.ByteBufUtils;
-import io.streamnative.pulsar.handlers.kop.utils.MessageIdUtils;
-import java.io.IOException;
-import java.util.ArrayList;
-=======
->>>>>>> aabdc826
 import java.util.List;
 import lombok.extern.slf4j.Slf4j;
 import org.apache.bookkeeper.mledger.Entry;
 import org.apache.kafka.common.record.MemoryRecords;
-<<<<<<< HEAD
-import org.apache.kafka.common.utils.Time;
-import org.apache.pulsar.common.allocator.PulsarByteBufAllocator;
-import org.apache.pulsar.common.api.proto.KeyValue;
-=======
->>>>>>> aabdc826
 import org.apache.pulsar.common.api.proto.MessageMetadata;
 import org.apache.pulsar.common.protocol.Commands;
 
@@ -41,16 +26,7 @@
  * The entry formatter that uses Kafka's format.
  */
 @Slf4j
-<<<<<<< HEAD
-public class KafkaEntryFormatter implements EntryFormatter {
-
-    // These key-value identifies the entry's format as kafka
-    private static final String IDENTITY_KEY = "entry.format";
-    private static final String IDENTITY_VALUE = EntryFormatterFactory.EntryFormat.KAFKA.name().toLowerCase();
-    private final Time time = Time.SYSTEM;
-=======
 public class KafkaEntryFormatter extends AbstractEntryFormatter {
->>>>>>> aabdc826
 
     @Override
     public ByteBuf encode(MemoryRecords records, int numMessages) {
@@ -65,82 +41,7 @@
 
     @Override
     public DecodeResult decode(List<Entry> entries, byte magic) {
-<<<<<<< HEAD
-        Optional<List<ByteBuf>> optionalByteBufs = Optional.empty();
-
-        // reset header information
-        final List<ByteBuf> orderedByteBuf = new ArrayList<>();
-
-        for (Entry entry : entries) {
-            try {
-                long startOffset = MessageIdUtils.peekBaseOffsetFromEntry(entry);
-                final ByteBuf byteBuf = entry.getDataBuffer();
-                final MessageMetadata metadata = Commands.parseMessageMetadata(byteBuf);
-                if (isKafkaEntryFormat(metadata)) {
-                    byte batchMagic = byteBuf.getByte(byteBuf.readerIndex() + MAGIC_OFFSET);
-                    byteBuf.setLong(byteBuf.readerIndex() + OFFSET_OFFSET, startOffset);
-
-                    // batch magic greater than the magic corresponding to the version requested by the client
-                    // need down converted
-                    if (batchMagic > magic) {
-                        MemoryRecords memoryRecords = MemoryRecords.readableRecords(ByteBufUtils.getNioBuffer(byteBuf));
-                        //down converted, batch magic will be set to client magic
-                        ConvertedRecords<MemoryRecords> convertedRecords =
-                                memoryRecords.downConvert(magic, startOffset, time);
-
-                        final ByteBuf kafkaBuffer = Unpooled.wrappedBuffer(convertedRecords.records().buffer());
-                        orderedByteBuf.add(kafkaBuffer);
-                        if (!optionalByteBufs.isPresent()) {
-                            optionalByteBufs = Optional.of(new ArrayList<>());
-                        }
-                        optionalByteBufs.ifPresent(byteBufs -> byteBufs.add(kafkaBuffer));
-
-                        if (log.isTraceEnabled()) {
-                            log.trace("[{}:{}] MemoryRecords down converted, start offset {},"
-                                            + " entry magic: {}, client magic: {}",
-                                    entry.getLedgerId(), entry.getEntryId(), startOffset, batchMagic, magic);
-                        }
-
-                    } else {
-                        //not need down converted, batch magic retains the magic value written in production
-                        orderedByteBuf.add(byteBuf.slice(byteBuf.readerIndex(), byteBuf.readableBytes()));
-                    }
-                } else {
-                    final DecodeResult decodeResult =
-                            ByteBufUtils.decodePulsarEntryToKafkaRecords(metadata, byteBuf, startOffset, magic);
-                    final ByteBuf kafkaBuffer = decodeResult.getOrCreateByteBuf();
-                    orderedByteBuf.add(kafkaBuffer);
-                    if (!optionalByteBufs.isPresent()) {
-                        optionalByteBufs = Optional.of(new ArrayList<>());
-                    }
-                    optionalByteBufs.ifPresent(byteBufs -> byteBufs.add(kafkaBuffer));
-                }
-                // Almost all exceptions in Kafka inherit from KafkaException and will be captured
-                // and processed in KafkaApis. Here, whether it is down-conversion or the IOException
-                // in builder.appendWithOffset in decodePulsarEntryToKafkaRecords will be caught by Kafka
-                // and the KafkaException will be thrown. So we need to catch KafkaException here.
-            } catch (KoPMessageMetadataNotFoundException | IOException | KafkaException e) { // skip failed decode entry
-                log.error("[{}:{}] Failed to decode entry. ", entry.getLedgerId(), entry.getEntryId(), e);
-                entry.release();
-            }
-        }
-
-        // batched ByteBuf should be released after sending to client
-        int totalSize = orderedByteBuf.stream().mapToInt(ByteBuf::readableBytes).sum();
-        ByteBuf batchedByteBuf = PulsarByteBufAllocator.DEFAULT.directBuffer(totalSize);
-
-        for (ByteBuf byteBuf : orderedByteBuf) {
-            batchedByteBuf.writeBytes(byteBuf);
-        }
-        optionalByteBufs.ifPresent(byteBufs -> byteBufs.forEach(ReferenceCounted::release));
-
-        // release entries
-        entries.forEach(Entry::release);
-        return new DecodeResult(
-                MemoryRecords.readableRecords(ByteBufUtils.getNioBuffer(batchedByteBuf)), batchedByteBuf);
-=======
         return super.decode(entries, magic);
->>>>>>> aabdc826
     }
 
     private static MessageMetadata getMessageMetadataWithNumberMessages(int numMessages) {
