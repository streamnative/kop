--- conflicted
+++ resolved
@@ -115,17 +115,13 @@
 
     @FieldContext(
         category = CATEGORY_KOP,
-<<<<<<< HEAD
+        doc = "Number of partitions for the offsets topic"
+    )
+    private int offsetsTopicNumPartitions = DefaultOffsetsTopicNumPartitions;
+
+    @FieldContext(
+        category = CATEGORY_KOP,
         doc = "The maximum size in Bytes for a metadata entry associated with an offset commit"
-=======
-        doc = "Number of partitions for the offsets topic"
-    )
-    private int offsetsTopicNumPartitions = DefaultOffsetsTopicNumPartitions;
-
-    @FieldContext(
-        category = CATEGORY_KOP,
-        doc = "The maximum size for a metadata entry associated with an offset commit"
->>>>>>> a96d0a4a
     )
     private int offsetMetadataMaxSize = OffsetConfig.DefaultMaxMetadataSize;
 
